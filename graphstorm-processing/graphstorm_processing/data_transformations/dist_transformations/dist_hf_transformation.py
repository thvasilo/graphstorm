--- conflicted
+++ resolved
@@ -51,21 +51,22 @@
 
     if action == HUGGINGFACE_TOKENIZE:
         # Initialize the tokenizer
-<<<<<<< HEAD
         tokenizer = AutoTokenizer.from_pretrained(hf_model)
         config = AutoConfig.from_pretrained(hf_model)
         output_dim = config.hidden_size
-=======
         try:
             # Try to load from local folder
             tokenizer = AutoTokenizer.from_pretrained(hf_model, local_files_only=True)
+            config = AutoConfig.from_pretrained(hf_model, local_files_only=True)
+            output_dim = config.hidden_size
             logging.info("Loaded model from local cache.")
         except (OSError, EntryNotFoundError, LocalEntryNotFoundError):
             logging.warning("No local model cache found")
             # Fallback: download from Hugging Face Hub
             tokenizer = AutoTokenizer.from_pretrained(hf_model)
+            config = AutoConfig.from_pretrained(hf_model)
+            output_dim = config.hidden_size
             logging.info("Downloaded model from Hugging Face Hub.")
->>>>>>> b3ac5111
         if max_seq_length > tokenizer.model_max_length:
             raise RuntimeError(
                 f"max_seq_length {max_seq_length} is larger "
@@ -129,12 +130,14 @@
             # Try to load from local folder
             tokenizer = AutoTokenizer.from_pretrained(hf_model, local_files_only=True)
             config = AutoConfig.from_pretrained(hf_model, local_files_only=True)
+            output_dim = config.hidden_size
             logging.info("Loaded model from local cache.")
         except (OSError, EntryNotFoundError, LocalEntryNotFoundError):
             logging.warning("No local model cache found")
             # Fallback: download from Hugging Face Hub
             tokenizer = AutoTokenizer.from_pretrained(hf_model)
             config = AutoConfig.from_pretrained(hf_model)
+            output_dim = config.hidden_size
             logging.info("Downloaded model from Hugging Face Hub.")
         if max_seq_length > tokenizer.model_max_length:
             # TODO: Could we possibly raise this at config time?
@@ -142,11 +145,6 @@
                 f"max_seq_length {max_seq_length} is larger "
                 f"than expected {tokenizer.model_max_length}"
             )
-<<<<<<< HEAD
-        config = AutoConfig.from_pretrained(hf_model)
-        output_dim = config.hidden_size
-=======
->>>>>>> b3ac5111
         lm_model = AutoModel.from_pretrained(hf_model, config)
         lm_model.eval()
         lm_model = lm_model.to(device)
