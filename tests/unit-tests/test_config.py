"""
    Copyright 2023 Contributors

    Licensed under the Apache License, Version 2.0 (the "License");
    you may not use this file except in compliance with the License.
    You may obtain a copy of the License at

       http://www.apache.org/licenses/LICENSE-2.0

    Unless required by applicable law or agreed to in writing, software
    distributed under the License is distributed on an "AS IS" BASIS,
    WITHOUT WARRANTIES OR CONDITIONS OF ANY KIND, either express or implied.
    See the License for the specific language governing permissions and
    limitations under the License.
"""
import json
import math
import os
import shutil
import sys
import tempfile
<<<<<<< HEAD
import yaml
=======
import pytest
import hashlib
>>>>>>> b3ac5111
from argparse import Namespace
from pathlib import Path

import dgl
import torch as th
from dgl.distributed.constants import DEFAULT_NTYPE, DEFAULT_ETYPE
import pytest

from graphstorm.config import GSConfig, FeatureGroup
from graphstorm.config.config import (BUILTIN_CLASS_LOSS_CROSS_ENTROPY,
                                      BUILTIN_CLASS_LOSS_FOCAL,
                                      BUILTIN_LP_LOSS_CROSS_ENTROPY,
                                      BUILTIN_LP_LOSS_LOGSIGMOID_RANKING,
                                      BUILTIN_LP_LOSS_CONTRASTIVELOSS,
                                      BUILTIN_LP_LOSS_BPR,
                                      BUILTIN_REGRESSION_LOSS_MSE,
                                      BUILTIN_REGRESSION_LOSS_SHRINKAGE,
                                      GS_RUNTIME_TRAINING_CONFIG_FILENAME,
                                      GS_RUNTIME_GCONSTRUCT_FILENAME,)
from graphstorm.config import (BUILTIN_TASK_NODE_CLASSIFICATION,
                               BUILTIN_TASK_NODE_REGRESSION,
                               BUILTIN_TASK_EDGE_CLASSIFICATION,
                               BUILTIN_TASK_EDGE_REGRESSION,
                               BUILTIN_TASK_LINK_PREDICTION,
                               BUILTIN_TASK_RECONSTRUCT_NODE_FEAT,
                               BUILTIN_TASK_RECONSTRUCT_EDGE_FEAT)
from graphstorm.config.config import GRAPHSTORM_LP_EMB_L2_NORMALIZATION
from graphstorm.dataloading import BUILTIN_LP_UNIFORM_NEG_SAMPLER
from graphstorm.dataloading import BUILTIN_LP_JOINT_NEG_SAMPLER
from graphstorm.config.config import (GRAPHSTORM_SAGEMAKER_TASK_TRACKER,
                                      GRAPHSTORM_TENSORBOARD_TASK_TRACKER)
from graphstorm.config import (BUILTIN_LP_DOT_DECODER,
                               BUILTIN_LP_DISTMULT_DECODER,
                               BUILTIN_LP_ROTATE_DECODER,
                               BUILTIN_LP_TRANSE_L1_DECODER,
                               BUILTIN_LP_TRANSE_L2_DECODER)
from graphstorm.config.config import LINK_PREDICTION_MAJOR_EVAL_ETYPE_ALL
from graphstorm.config.config import get_mttask_id

def test_get_mttask_id():
    # node classification task
    task_type = "node_classification"
    ntype = "type0"
    etype = None
    label = "label"

    task_id = get_mttask_id(task_type, ntype=ntype, etype=etype, label=label)
    assert task_id == "-".join([task_type, ntype, label])

    # edge classification task
    task_type = "edge_classification"
    ntype = None
    etype = ("type0", "r0", "type1")
    label = "label"
    task_id = get_mttask_id(task_type, ntype=ntype, etype=etype, label=label)
    assert task_id == "-".join([task_type, "_".join(etype), label])

    # link prediction task
    task_type = "link_prediction"
    ntype = None
    etype = [("type0", "r0", "type1")]
    label = None
    task_id = get_mttask_id(task_type, ntype=ntype, etype=etype, label=label)
    etype_info = "__".join(["_".join(et) for et in etype])
    assert task_id == "-".join([task_type, etype_info])

    task_type = "link_prediction"
    ntype = None
    etype = [("type0", "r0", "type1"), ("type0", "r0", "type2")]
    task_id = get_mttask_id(task_type, ntype=ntype, etype=etype, label=label)
    etype_info = "__".join(["_".join(et) for et in etype])
    assert task_id == "-".join([task_type, etype_info])

    # the etypes are too long
    task_type = "link_prediction"
    ntype = None
    etype = [("type0", "r0", "type1"), ("type0", "1"*64, "type2")]
    hasher = hashlib.sha256()
    etype_info = "__".join(["_".join(et) for et in etype])
    hasher.update(etype_info.encode('utf-8'))
    task_id = get_mttask_id(task_type, ntype=ntype, etype=etype, label=label)
    etype_info = etype_info[:64] + hasher.hexdigest()[:8]
    assert task_id == "-".join([task_type, etype_info])

from config_utils import create_dummy_config_obj, create_basic_config

# Get location of test file
_ROOT = os.path.abspath(os.path.dirname(__file__))

def check_failure(config, field):
    has_error = False
    try:
        dummy = getattr(config, field)
    except:
        has_error = True
    assert has_error



def copy_gconstruct_config(tmp_path, file_name=GS_RUNTIME_GCONSTRUCT_FILENAME):
    """Copy a GConstruct config file to the given path/filename"""
    ML_GCONSTRUCT_FILEPATH = os.path.join(
        _ROOT, "../end2end-tests/data_gen/movielens.json")
    shutil.copy2(
        ML_GCONSTRUCT_FILEPATH,
        os.path.join(tmp_path, file_name)
    )


def test_load_basic_info():
    with tempfile.TemporaryDirectory() as tmpdirname:
        create_basic_config(Path(tmpdirname), 'basic_test')
        args = Namespace(yaml_config_file=os.path.join(Path(tmpdirname), 'basic_test.yaml'),
                         local_rank=0)
        config = GSConfig(args)
        # success load
        assert config.backend == "gloo"
        assert config.ip_config == os.path.join(Path(tmpdirname), "ip.txt")
        assert config.part_config == os.path.join(Path(tmpdirname), "part.json")
        assert config.verbose == False
        assert config.eval_frequency == 100
        assert config.no_validation == True

        # Change config's variables to do further testing
        config._backend = "nccl"
        assert config.backend == "nccl"
        config._model_encoder_type = "lm"
        assert config.model_encoder_type == "lm"

        # Check default values
        args = Namespace(yaml_config_file=os.path.join(Path(tmpdirname), 'basic_test_default.yaml'),
                         local_rank=0)
        config = GSConfig(args)
        assert config.backend == "gloo"
        assert config.eval_frequency == sys.maxsize
        assert config.no_validation == False
        check_failure(config, "model_encoder_type") # must provide model_encoder_type

        # Check failures
        args = Namespace(yaml_config_file=os.path.join(Path(tmpdirname), 'basic_test_fail.yaml'),
                         local_rank=0)
        config = GSConfig(args)
        check_failure(config, "backend")
        check_failure(config, "part_config")
        check_failure(config, "eval_frequency")
        check_failure(config, "model_encoder_type")

        args = Namespace(yaml_config_file=os.path.join(Path(tmpdirname), 'basic_test_fail2.yaml'),
                         local_rank=0)
        config = GSConfig(args)
        check_failure(config, "ip_config")
        check_failure(config, "part_config")

def create_task_tracker_config(tmp_path, file_name):
    yaml_object = create_dummy_config_obj()
    yaml_object["gsf"]["output"] = {
    }

    # config for check default value
    with open(os.path.join(tmp_path, file_name+"_default.yaml"), "w") as f:
        yaml.dump(yaml_object, f)

    yaml_object["gsf"]["output"] = {
        "task_tracker": "sagemaker_task_tracker",
        "log_report_frequency": 100,
    }

    # config for check default value
    with open(os.path.join(tmp_path, file_name+"0.yaml"), "w") as f:
        yaml.dump(yaml_object, f)

    yaml_object["gsf"]["output"] = {
        "task_tracker": "tensorboard_task_tracker",
        "log_report_frequency": 100,
    }

    # config for check default value
    with open(os.path.join(tmp_path, file_name+"1.yaml"), "w") as f:
        yaml.dump(yaml_object, f)

    yaml_object["gsf"]["output"] = {
        "task_tracker": "tensorboard_task_tracker:./log/",
        "log_report_frequency": 100,
    }

    # config for check default value
    with open(os.path.join(tmp_path, file_name+"2.yaml"), "w") as f:
        yaml.dump(yaml_object, f)

    yaml_object["gsf"]["output"] = {
        "task_tracker": "mlflow",
        "log_report_frequency": 0,
    }

    # config for check default value
    with open(os.path.join(tmp_path, file_name+"_fail.yaml"), "w") as f:
        yaml.dump(yaml_object, f)

def test_task_tracker_info():
    with tempfile.TemporaryDirectory() as tmpdirname:
        create_task_tracker_config(Path(tmpdirname), 'task_tracker_test')
        args = Namespace(yaml_config_file=os.path.join(Path(tmpdirname), 'task_tracker_test_default.yaml'),
                         local_rank=0)
        config = GSConfig(args)
        assert config.task_tracker == GRAPHSTORM_SAGEMAKER_TASK_TRACKER
        assert config.task_tracker_logpath == None
        assert config.log_report_frequency == 1000

        args = Namespace(yaml_config_file=os.path.join(Path(tmpdirname), 'task_tracker_test0.yaml'),
                         local_rank=0)
        config = GSConfig(args)
        assert config.task_tracker == GRAPHSTORM_SAGEMAKER_TASK_TRACKER
        assert config.task_tracker_logpath == None
        assert config.log_report_frequency == 100

        args = Namespace(yaml_config_file=os.path.join(Path(tmpdirname), 'task_tracker_test1.yaml'),
                         local_rank=0)
        config = GSConfig(args)
        assert config.task_tracker == GRAPHSTORM_TENSORBOARD_TASK_TRACKER
        assert config.task_tracker_logpath == None
        assert config.log_report_frequency == 100

        args = Namespace(yaml_config_file=os.path.join(Path(tmpdirname), 'task_tracker_test2.yaml'),
                         local_rank=0)
        config = GSConfig(args)
        assert config.task_tracker == GRAPHSTORM_TENSORBOARD_TASK_TRACKER
        assert config.task_tracker_logpath == "./log/"
        assert config.log_report_frequency == 100

        args = Namespace(yaml_config_file=os.path.join(Path(tmpdirname), 'task_tracker_test_fail.yaml'),
                         local_rank=0)
        config = GSConfig(args)
        check_failure(config, "task_tracker")
        check_failure(config, "log_report_frequency")

def create_train_config(tmp_path: Path, file_name: str):
    yaml_object = create_dummy_config_obj()
    _, part_config = tempfile.mkstemp(dir=str(tmp_path))
    yaml_object["gsf"]["basic"].update({
        "part_config": part_config
    })
    yaml_object["gsf"]["hyperparam"] = {
    }


    # config for check default value
    with open(os.path.join(tmp_path, file_name+"_default.yaml"), "w") as f:
        yaml.dump(yaml_object, f)

    # normal value
    yaml_object["gsf"]["hyperparam"] = {
        "dropout" : 0.1,
        "lr": 0.001,
        "num_epochs": 10,
        "batch_size": 64,
        "eval_batch_size": 128,
        "wd_l2norm": 0.1,
        "alpha_l2norm": 0.00001,
        "eval_frequency": 1000,
        'save_model_frequency': 1000,
        "topk_model_to_save": 3,
        "lm_tune_lr": 0.0001,
        "sparse_optimizer_lr": 0.001,
        "use_node_embeddings": False,
        "use_self_loop": False,
        "use_early_stop": True,
        "save_model_path": os.path.join(tmp_path, "save"),
    }

    with open(os.path.join(tmp_path, file_name+".yaml"), "w") as f:
        yaml.dump(yaml_object, f)

    yaml_object["gsf"]["hyperparam"] = {
        "topk_model_to_save": 4,
        "save_model_path": os.path.join(tmp_path, "save"),
        "wd_l2norm": 5e-5,
        "alpha_l2norm": 5e-5,
    }
    with open(os.path.join(tmp_path, file_name+"1.yaml"), "w") as f:
        yaml.dump(yaml_object, f)

    yaml_object["gsf"]["hyperparam"] = {
        "eval_frequency": 1000,
        'save_model_frequency': 2000,
        "topk_model_to_save": 5,
        "save_model_path": os.path.join(tmp_path, "save"),
        "wd_l2norm": "1e-3",
        "alpha_l2norm": "1e-3",
    }
    with open(os.path.join(tmp_path, file_name+"2.yaml"), "w") as f:
        yaml.dump(yaml_object, f)

    # eval_frequency = 1000 and save_model_frequency uses default (-1)
    yaml_object["gsf"]["hyperparam"] = {
        "eval_frequency": 1000,
        "topk_model_to_save": 5,
        "save_model_path": os.path.join(tmp_path, "save"),
    }
    with open(os.path.join(tmp_path, file_name+"3.yaml"), "w") as f:
        yaml.dump(yaml_object, f)

    # for failures
    yaml_object["gsf"]["hyperparam"] = {
        "dropout" : -1.0,
        "lr": 0.,
        "num_epochs": -1,
        "batch_size": 0,
        "eval_batch_size": 0,
        "lm_tune_lr": 0.,
        "sparse_optimizer_lr": 0.,
        "use_node_embeddings": True,
        "use_self_loop": "error",
        "eval_frequency": 1000,
        'save_model_frequency': 700,
        "topk_model_to_save": 3,
        "use_early_stop": True,
        "early_stop_burnin_rounds": -1,
        "early_stop_rounds": 0,
        "wd_l2norm": "NA",
        "alpha_l2norm": "NA",
    }

    with open(os.path.join(tmp_path, file_name+"_fail.yaml"), "w") as f:
        yaml.dump(yaml_object, f)

    yaml_object["gsf"]["hyperparam"] = {
        "eval_frequency": 1100,
        'save_model_frequency': 2000,
        "topk_model_to_save": 3,
        "save_model_path": os.path.join(tmp_path, "save"),
        "wd_l2norm": "",
        "alpha_l2norm": "",
    }
    with open(os.path.join(tmp_path, file_name+"_fail1.yaml"), "w") as f:
        yaml.dump(yaml_object, f)

def test_train_info():
    with tempfile.TemporaryDirectory() as tmpdirname:
        create_train_config(Path(tmpdirname), 'train_test')
        args = Namespace(yaml_config_file=os.path.join(Path(tmpdirname), 'train_test_default.yaml'), local_rank=0)
        config = GSConfig(args)

        assert config.dropout == 0
        check_failure(config, "lr")
        assert config.num_epochs == 0
        check_failure(config, "batch_size")
        config._batch_size = 32
        assert config.batch_size == 32
        assert config.eval_batch_size == 10000
        assert config.wd_l2norm == 0
        assert config.alpha_l2norm == 0
        assert config.topk_model_to_save == math.inf
        config._lr = 0.01
        assert config.lm_tune_lr == 0.01
        assert config.sparse_optimizer_lr == 0.01
        assert config.use_node_embeddings == False
        assert config.use_self_loop == True
        assert config.use_early_stop == False

        args = Namespace(
            yaml_config_file=os.path.join(Path(tmpdirname), 'train_test.yaml'),
            local_rank=0)
        config = GSConfig(args)

        assert config.dropout == 0.1
        assert config.lr == 0.001
        assert config.num_epochs == 10
        assert config.batch_size == 64
        assert config.eval_batch_size == 128
        assert config.wd_l2norm == 0.1
        assert config.alpha_l2norm == 0.00001
        assert config.topk_model_to_save == 3
        assert config.lm_tune_lr == 0.0001
        assert config.sparse_optimizer_lr == 0.001
        assert config.use_node_embeddings == False
        assert config.use_self_loop == False
        assert config.use_early_stop == True
        assert config.early_stop_burnin_rounds == 0
        assert config.early_stop_rounds == 3

        args = Namespace(yaml_config_file=os.path.join(Path(tmpdirname), 'train_test1.yaml'), local_rank=0)
        config = GSConfig(args)
        assert config.topk_model_to_save == 4
        assert config.wd_l2norm == 5e-5
        assert config.alpha_l2norm == 5e-5

        args = Namespace(yaml_config_file=os.path.join(Path(tmpdirname), 'train_test2.yaml'), local_rank=0)
        config = GSConfig(args)
        assert config.eval_frequency == 1000
        assert config.save_model_frequency == 2000
        assert config.topk_model_to_save == 5
        assert config.wd_l2norm == 1e-3
        assert config.alpha_l2norm == 1e-3

        args = Namespace(yaml_config_file=os.path.join(Path(tmpdirname), 'train_test3.yaml'), local_rank=0)
        config = GSConfig(args)
        assert config.eval_frequency == 1000
        assert config.save_model_frequency == -1
        assert config.topk_model_to_save == 5

        args = Namespace(yaml_config_file=os.path.join(Path(tmpdirname), 'train_test_fail.yaml'), local_rank=0)
        config = GSConfig(args)
        check_failure(config, "dropout")
        check_failure(config, "lr")
        check_failure(config, "num_epochs")
        check_failure(config, "batch_size")
        check_failure(config, "eval_batch_size")
        check_failure(config, "lm_tune_lr")
        check_failure(config, "sparse_optimizer_lr")
        assert config.use_node_embeddings == True
        check_failure(config, "use_self_loop")
        config._dropout = 1.0
        check_failure(config, "dropout")
        assert config.use_early_stop == True
        check_failure(config, "topk_model_to_save")
        check_failure(config, "early_stop_burnin_rounds")
        check_failure(config, "early_stop_rounds")
        check_failure(config, "wd_l2norm")
        check_failure(config, "alpha_l2norm")

        args = Namespace(yaml_config_file=os.path.join(Path(tmpdirname), 'train_test_fail1.yaml'), local_rank=0)
        config = GSConfig(args)
        # in PR # 893 we loose the constraints of model saving frequency and eval frequency
        # so here we do not check failure, but check the topk model argument
        assert config.topk_model_to_save == 3
        check_failure(config, "wd_l2norm")
        check_failure(config, "alpha_l2norm")

def create_rgcn_config(tmp_path, file_name):
    yaml_object = create_dummy_config_obj()
    yaml_object["gsf"]["rgcn"] = {
    }
    # config for check default value
    with open(os.path.join(tmp_path, file_name+"_default.yaml"), "w") as f:
        yaml.dump(yaml_object, f)

    yaml_object["gsf"]["rgcn"] = {
        "num_bases": 2,
    }
    with open(os.path.join(tmp_path, file_name+".yaml"), "w") as f:
        yaml.dump(yaml_object, f)

    yaml_object["gsf"]["rgcn"] = {
        "num_bases": 0.1,
    }
    with open(os.path.join(tmp_path, file_name+"_fail.yaml"), "w") as f:
        yaml.dump(yaml_object, f)

    yaml_object["gsf"]["rgcn"] = {
        "num_bases": -2,
    }
    with open(os.path.join(tmp_path, file_name+"_fail2.yaml"), "w") as f:
        yaml.dump(yaml_object, f)

def test_rgcn_info():
    with tempfile.TemporaryDirectory() as tmpdirname:
        create_rgcn_config(Path(tmpdirname), 'rgcn_test')
        args = Namespace(yaml_config_file=os.path.join(Path(tmpdirname), 'rgcn_test_default.yaml'), local_rank=0)
        config = GSConfig(args)
        assert config.num_bases == -1

        args = Namespace(yaml_config_file=os.path.join(Path(tmpdirname), 'rgcn_test.yaml'), local_rank=0)
        config = GSConfig(args)
        assert config.num_bases == 2

        args = Namespace(yaml_config_file=os.path.join(Path(tmpdirname), 'rgcn_test_fail.yaml'), local_rank=0)
        config = GSConfig(args)
        check_failure(config, "num_bases")

        args = Namespace(yaml_config_file=os.path.join(Path(tmpdirname), 'rgcn_test_fail2.yaml'), local_rank=0)
        config = GSConfig(args)
        check_failure(config, "num_bases")

def create_rgat_config(tmp_path, file_name):
    yaml_object = create_dummy_config_obj()
    yaml_object["gsf"]["rgat"] = {
    }
    # config for check default value
    with open(os.path.join(tmp_path, file_name+"_default.yaml"), "w") as f:
        yaml.dump(yaml_object, f)

    yaml_object["gsf"]["rgat"] = {
        "num_heads": 2,
    }
    with open(os.path.join(tmp_path, file_name+".yaml"), "w") as f:
        yaml.dump(yaml_object, f)

    yaml_object["gsf"]["rgat"] = {
        "num_heads": 0,
    }
    with open(os.path.join(tmp_path, file_name+"_fail.yaml"), "w") as f:
        yaml.dump(yaml_object, f)

def test_rgat_info():
    with tempfile.TemporaryDirectory() as tmpdirname:
        create_rgat_config(Path(tmpdirname), 'rgat_test')
        args = Namespace(yaml_config_file=os.path.join(Path(tmpdirname), 'rgat_test_default.yaml'), local_rank=0)
        config = GSConfig(args)
        assert config.num_heads == 4

        args = Namespace(yaml_config_file=os.path.join(Path(tmpdirname), 'rgat_test.yaml'), local_rank=0)
        config = GSConfig(args)
        assert config.num_heads == 2

        args = Namespace(yaml_config_file=os.path.join(Path(tmpdirname), 'rgat_test_fail.yaml'), local_rank=0)
        config = GSConfig(args)
        check_failure(config, "num_heads")

def create_node_class_config(tmp_path, file_name):
    yaml_object = create_dummy_config_obj()
    yaml_object["gsf"]["node_classification"] = {
    }
    # config for check default value
    with open(os.path.join(tmp_path, file_name+"_default.yaml"), "w") as f:
        yaml.dump(yaml_object, f)

    yaml_object["gsf"]["node_classification"] = {
        "target_ntype": "a",
        "label_field": "label",
        "multilabel": True,
        "num_classes": 20,
        "class_loss_func": "cross_entropy"
    }
    with open(os.path.join(tmp_path, file_name+".yaml"), "w") as f:
        yaml.dump(yaml_object, f)

    yaml_object["gsf"]["node_classification"] = {
        "target_ntype": "a",
        "label_field": "label",
        "multilabel": True,
        "imbalance_class_weights": "1,2,3,1,2,1,2,3,1,2,1,2,3,1,2,1,2,3,1,2",
        "num_classes": 20,
        "class_loss_func": "focal"
    }
    with open(os.path.join(tmp_path, file_name+"1.yaml"), "w") as f:
        yaml.dump(yaml_object, f)

    # test eval metric
    yaml_object["gsf"]["node_classification"] = {
        "num_classes": 20,
        "eval_metric": "F1_score",
        "imbalance_class_weights": "1,2,3,1,2,1,2,3,1,2,1,2,3,1,2,1,2,3,1,2",
    }
    with open(os.path.join(tmp_path, file_name+"_metric1.yaml"), "w") as f:
        yaml.dump(yaml_object, f)

    # test eval metric
    yaml_object["gsf"]["node_classification"] = {
        "num_classes": 20,
        "eval_metric": ["F1_score", "precision_recall", "ROC_AUC", "hit_at_10", \
                        "precision", "recall", "fscore_at_2.5", \
                        "precision_at_recall_0.8", "recall_at_precision_0.8"],
        "imbalance_class_weights": "1,2,3,1,2,1,2,3,1,2,1,2,3,1,2,1,2,3,1,2",
    }
    with open(os.path.join(tmp_path, file_name+"_metric2.yaml"), "w") as f:
        yaml.dump(yaml_object, f)

    yaml_object["gsf"]["node_classification"] = {
        "multilabel": "error",
        "num_classes": 0,
        "class_loss_func": "unknown"
    }
    with open(os.path.join(tmp_path, file_name+"_fail.yaml"), "w") as f:
        yaml.dump(yaml_object, f)

    yaml_object["gsf"]["node_classification"] = {
        "num_classes": 1,
        "class_loss_func": "focal"
    }
    with open(os.path.join(tmp_path, file_name+"_num_class_1_focal.yaml"), "w") as f:
        yaml.dump(yaml_object, f)

    yaml_object["gsf"]["node_classification"] = {
        "num_classes": {
            "n1": 1,
            "n2": 2,
        },
        "class_loss_func": "focal"
    }
    with open(os.path.join(tmp_path, file_name+"_num_class_1_focal2.yaml"), "w") as f:
        yaml.dump(yaml_object, f)

    yaml_object["gsf"]["node_classification"] = {
        "num_classes": 1,
        "class_loss_func": "cross_entropy"
    }
    with open(os.path.join(tmp_path, file_name+"_num_class_1_fail.yaml"), "w") as f:
        yaml.dump(yaml_object, f)

    yaml_object["gsf"]["node_classification"] = {
        "num_classes": {
            "n1": 1,
            "n2": 2,
        },
        "class_loss_func": "cross_entropy"
    }
    with open(os.path.join(tmp_path, file_name+"_num_class_1_fail2.yaml"), "w") as f:
        yaml.dump(yaml_object, f)

    # test eval metric and multi-label
    yaml_object["gsf"]["node_classification"] = {
        "num_classes": 20,
        "multilabel_weights": "1,2,3,1,2,1,2,3,1,2,1,2,3,1,2,1,2,3,1,2", # multilabel is not set to True
        "eval_metric": "unknown"
    }

    with open(os.path.join(tmp_path, file_name+"_fail_metric1.yaml"), "w") as f:
        yaml.dump(yaml_object, f)

    # test eval_metric hit_at_ten is an error.
    # should be hit_at_10
    yaml_object["gsf"]["node_classification"] = {
        "num_classes": 20,
        "eval_metric": "hit_at_ten"
    }

    with open(os.path.join(tmp_path, file_name+"_fail_metric2.yaml"), "w") as f:
        yaml.dump(yaml_object, f)

    # test eval_metric hit_at_ten is an error.
    # should be hit_at_10
    yaml_object["gsf"]["node_classification"] = {
        "num_classes": 20,
        "eval_metric": ["F1_score", "hit_at_ten"]
    }

    with open(os.path.join(tmp_path, file_name+"_fail_metric3.yaml"), "w") as f:
        yaml.dump(yaml_object, f)

    # test eval_metric fscore_at_ten is an error. Should be fscore_at_10
    yaml_object["gsf"]["node_classification"] = {
        "num_classes": 20,
        "eval_metric": "fscore_at_ten"
    }

    with open(os.path.join(tmp_path, file_name+"_fail_metric4.yaml"), "w") as f:
        yaml.dump(yaml_object, f)

    # test eval_metric fscore_at_2.0. is an error. Should be fscore_at_2.0
    yaml_object["gsf"]["node_classification"] = {
        "num_classes": 20,
        "eval_metric": "fscore_at_2.0."
    }

    with open(os.path.join(tmp_path, file_name+"_fail_metric5.yaml"), "w") as f:
        yaml.dump(yaml_object, f)

    # test eval_metric precision_at_recall_one is an error. Should be precision_at_recall_1
    yaml_object["gsf"]["node_classification"] = {
        "num_classes": 2,
        "eval_metric": "precision_at_recall_one"
    }
    with open(os.path.join(tmp_path, file_name+"_fail_metric6.yaml"), "w") as f:
        yaml.dump(yaml_object, f)

    # test eval_metric precision_at_recall_0.5. is an error. Should be precision_at_recall_0.5
    yaml_object["gsf"]["node_classification"] = {
        "num_classes": 2,
        "eval_metric": "precision_at_recall_0.5."
    }
    with open(os.path.join(tmp_path, file_name + "_fail_metric7.yaml"), "w") as f:
        yaml.dump(yaml_object, f)

    # test eval_metric precision_at_recall_0 is an error. Beta should be in (0, 1].
    yaml_object["gsf"]["node_classification"] = {
        "num_classes": 2,
        "eval_metric": "precision_at_recall_0"
    }
    with open(os.path.join(tmp_path, file_name + "_fail_metric8.yaml"), "w") as f:
        yaml.dump(yaml_object, f)

    # test eval_metric precision_at_recall_2 is an error. Beta should be in (0, 1].
    yaml_object["gsf"]["node_classification"] = {
        "num_classes": 2,
        "eval_metric": "precision_at_recall_2"
    }
    with open(os.path.join(tmp_path, file_name + "_fail_metric9.yaml"), "w") as f:
        yaml.dump(yaml_object, f)

    # test eval_metric recall_at_precision_one is an error. Should be recall_at_precision_1
    yaml_object["gsf"]["node_classification"] = {
        "num_classes": 2,
        "eval_metric": "recall_at_precision_one"
    }
    with open(os.path.join(tmp_path, file_name + "_fail_metric10.yaml"), "w") as f:
        yaml.dump(yaml_object, f)

    # test eval_metric recall_at_precision_0.5. is an error. Should be recall_at_precision_0.5
    yaml_object["gsf"]["node_classification"] = {
        "num_classes": 2,
        "eval_metric": "recall_at_precision_0.5."
    }
    with open(os.path.join(tmp_path, file_name + "_fail_metric11.yaml"), "w") as f:
        yaml.dump(yaml_object, f)

    # test eval_metric recall_at_precision_0 is an error. Beta should be in (0, 1]
    yaml_object["gsf"]["node_classification"] = {
        "num_classes": 2,
        "eval_metric": "recall_at_precision_0"
    }
    with open(os.path.join(tmp_path, file_name + "_fail_metric12.yaml"), "w") as f:
        yaml.dump(yaml_object, f)

    # test eval_metric recall_at_precision_2 is an error. Beta should be in (0, 1]
    yaml_object["gsf"]["node_classification"] = {
        "num_classes": 2,
        "eval_metric": "recall_at_precision_2"
    }
    with open(os.path.join(tmp_path, file_name + "_fail_metric13.yaml"), "w") as f:
        yaml.dump(yaml_object, f)

    # test eval metric and multi-label
    yaml_object["gsf"]["node_classification"] = {
        "num_classes": 20,
        "eval_metric": {}, # eval metric must be string or list
        "multilabel": False,
        "multilabel_weights": "1,2,3,1,2,1,2,3,1,2,1,2,3,1,2,1,2,3,1,2", # Do not need multilabel_weights
    }

    with open(os.path.join(tmp_path, file_name+"_fail_ml_w1.yaml"), "w") as f:
        yaml.dump(yaml_object, f)

    # test eval metric and multi-label
    yaml_object["gsf"]["node_classification"] = {
        "num_classes": 20,
        "eval_metric": ["F1_score", "unknown"], # one of metrics is not supported
        "multilabel": True,
        "multilabel_weights": "1,2,3,1,2,1,2,3,1,2,1,2,3,1,2,1,2,3,1,2,0.1,0.2", # Does not match num_classes
    }

    with open(os.path.join(tmp_path, file_name+"_fail_ml_w2.yaml"), "w") as f:
        yaml.dump(yaml_object, f)

    # test multi-label
    yaml_object["gsf"]["node_classification"] = {
        "num_classes": 20,
        "multilabel": True,
        "multilabel_weights": "1,2,3,1,2,1,2,3,1,2,1,2,3,1,2,0.1,0.2,0.3,0.1,-0.1", # weight can not be negative
    }

    with open(os.path.join(tmp_path, file_name+"_fail_ml_w3.yaml"), "w") as f:
        yaml.dump(yaml_object, f)

    # test return-proba
    yaml_object["gsf"]["node_classification"] = {
        "num_classes": 20,
        "multilabel": True,
        "return_proba": True,
        "multilabel_weights": "1,2,3,1,2,1,2,3,1,2,1,2,3,1,2,0.1,0.2,0.3,0.1,-0.1", # weight can not be negative
    }

    with open(os.path.join(tmp_path, file_name+"_fail_ml_w3.yaml"), "w") as f:
        yaml.dump(yaml_object, f)

    yaml_object["gsf"]["node_classification"] = {
        "num_classes": 20,
        "multilabel": True,
        "return_proba": False,
        "multilabel_weights": "1,2,3,1,2,1,2,3,1,2,1,2,3,1,2,0.1,0.2,0.3,0.1,-0.1", # weight can not be negative
    }

    with open(os.path.join(tmp_path, file_name+"_fail_ml_w3.yaml"), "w") as f:
        yaml.dump(yaml_object, f)

    # test imbalance label
    yaml_object["gsf"]["node_classification"] = {
        "num_classes": 20,
        "imbalance_class_weights": "1,2,3,1,2,1,2,3,1,2,1,2,3,1,2,0.1,0.2,0.3,0.1", # len(weight) != num_classes
    }

    with open(os.path.join(tmp_path, file_name+"_fail_imb_l_w1.yaml"), "w") as f:
        yaml.dump(yaml_object, f)

    # test imbalance label
    yaml_object["gsf"]["node_classification"] = {
        "num_classes": 20,
        "imbalance_class_weights": "1,2,3,1,2,1,2,3,1,2,1,2,3,1,2,0.1,0.2,0.3,0.1,0", # weight must larger than 0
    }

    with open(os.path.join(tmp_path, file_name+"_fail_imb_l_w2.yaml"), "w") as f:
        yaml.dump(yaml_object, f)

    # test imbalance label
    yaml_object["gsf"]["node_classification"] = {
        "num_classes": 20,
        "multilabel": True,
        "imbalance_class_weights": "1,2,3,1,2,1,2,3,1,2,1,2,3,1,2", # len mismatch
    }

    with open(os.path.join(tmp_path, file_name+"_fail_imb_w3.yaml"), "w") as f:
        yaml.dump(yaml_object, f)

    # test imbalance label
    yaml_object["gsf"]["node_classification"] = {
        "num_classes": 20,
        "imbalance_class_weights": "1,2,3,1,2,1,2,3,1,2,1,2,3,1,2,0.1,0.2,0.3,0.1,abc123", # weights must be float
    }

    with open(os.path.join(tmp_path, file_name+"_fail_imb_l_w4.yaml"), "w") as f:
        yaml.dump(yaml_object, f)

def test_node_class_info():
    with tempfile.TemporaryDirectory() as tmpdirname:
        create_node_class_config(Path(tmpdirname), 'node_class_test')
        args = Namespace(yaml_config_file=os.path.join(Path(tmpdirname), 'node_class_test_default.yaml'), local_rank=0)
        config = GSConfig(args)
        assert config.target_ntype == DEFAULT_NTYPE
        check_failure(config, "label_field")
        assert config.multilabel == False
        assert config.multilabel_weights == None
        assert config.imbalance_class_weights == None
        check_failure(config, "num_classes")
        assert config.class_loss_func == BUILTIN_CLASS_LOSS_CROSS_ENTROPY

        args = Namespace(yaml_config_file=os.path.join(Path(tmpdirname), 'node_class_test.yaml'), local_rank=0)
        config = GSConfig(args)
        assert config.target_ntype == "a"
        assert config.label_field == "label"
        assert config.multilabel == True
        assert config.multilabel_weights == None
        assert config.imbalance_class_weights == None
        assert config.num_classes == 20
        assert len(config.eval_metric) == 1
        assert config.eval_metric[0] == "accuracy"
        assert config.class_loss_func == BUILTIN_CLASS_LOSS_CROSS_ENTROPY

        args = Namespace(yaml_config_file=os.path.join(Path(tmpdirname), 'node_class_test1.yaml'), local_rank=0)
        config = GSConfig(args)
        assert config.multilabel == True
        assert config.imbalance_class_weights.tolist() == [1,2,3,1,2,1,2,3,1,2,1,2,3,1,2,1,2,3,1,2]
        assert config.class_loss_func == BUILTIN_CLASS_LOSS_FOCAL

        args = Namespace(yaml_config_file=os.path.join(Path(tmpdirname), 'node_class_test_metric1.yaml'), local_rank=0)
        config = GSConfig(args)
        assert config.eval_metric[0] == "f1_score"
        assert config.imbalance_class_weights.tolist() == [1,2,3,1,2,1,2,3,1,2,1,2,3,1,2,1,2,3,1,2]

        args = Namespace(yaml_config_file=os.path.join(Path(tmpdirname), 'node_class_test_metric2.yaml'), local_rank=0)
        config = GSConfig(args)
        assert len(config.eval_metric) == 9
        assert config.eval_metric[0] == "f1_score"
        assert config.eval_metric[1] == "precision_recall"
        assert config.eval_metric[2] == "roc_auc"
        assert config.eval_metric[3] == "hit_at_10"
        assert config.eval_metric[7] == "precision_at_recall_0.8"
        assert config.eval_metric[8] == "recall_at_precision_0.8"

        args = Namespace(yaml_config_file=os.path.join(Path(tmpdirname), 'node_class_test_fail.yaml'), local_rank=0)
        config = GSConfig(args)
        check_failure(config, "multilabel")
        check_failure(config, "num_classes")
        check_failure(config, "eval_metric")
        check_failure(config, "class_loss_func")

        args = Namespace(yaml_config_file=os.path.join(Path(tmpdirname), 'node_class_test_num_class_1_focal.yaml'), local_rank=0)
        config = GSConfig(args)
        with pytest.warns(DeprecationWarning) as record:
            assert config.num_classes == 1
            assert config.class_loss_func == BUILTIN_CLASS_LOSS_FOCAL

        # Verify that the warning was raised
        assert len(record) == 1
        # Verify the warning message
        assert "Allowing num_classes=1 with focal loss is deprecated" in str(record[0].message)

        args = Namespace(yaml_config_file=os.path.join(Path(tmpdirname), 'node_class_test_num_class_1_focal2.yaml'), local_rank=0)
        config = GSConfig(args)
        assert len(config.num_classes) == 2
        assert config.num_classes["n2"] == 2
        assert config.class_loss_func == BUILTIN_CLASS_LOSS_FOCAL
        with pytest.warns(DeprecationWarning) as record:
            assert config.num_classes["n1"] == 1

        # Verify that the warning was raised
        assert len(record) == 1
        # Verify the warning message
        assert "Allowing num_classes=1 with focal loss is deprecated" in str(record[0].message)

        args = Namespace(yaml_config_file=os.path.join(Path(tmpdirname), 'node_class_test_num_class_1_fail.yaml'), local_rank=0)
        config = GSConfig(args)
        assert config.class_loss_func == BUILTIN_CLASS_LOSS_CROSS_ENTROPY
        check_failure(config, "num_classes")

        args = Namespace(yaml_config_file=os.path.join(Path(tmpdirname), 'node_class_test_num_class_1_fail2.yaml'), local_rank=0)
        config = GSConfig(args)
        assert config.class_loss_func == BUILTIN_CLASS_LOSS_CROSS_ENTROPY
        check_failure(config, "num_classes")

        args = Namespace(yaml_config_file=os.path.join(Path(tmpdirname), 'node_class_test_fail_metric1.yaml'), local_rank=0)
        config = GSConfig(args)
        assert config.num_classes == 20
        check_failure(config, "eval_metric")
        check_failure(config, "multilabel_weights")

        args = Namespace(yaml_config_file=os.path.join(Path(tmpdirname), 'node_class_test_fail_metric2.yaml'), local_rank=0)
        config = GSConfig(args)
        assert config.num_classes == 20
        check_failure(config, "eval_metric")

        args = Namespace(yaml_config_file=os.path.join(Path(tmpdirname), 'node_class_test_fail_metric3.yaml'), local_rank=0)
        config = GSConfig(args)
        assert config.num_classes == 20
        check_failure(config, "eval_metric")

        args = Namespace(yaml_config_file=os.path.join(Path(tmpdirname), 'node_class_test_fail_metric4.yaml'), local_rank=0)
        config = GSConfig(args)
        assert config.num_classes == 20
        check_failure(config, "eval_metric")

        args = Namespace(yaml_config_file=os.path.join(Path(tmpdirname), 'node_class_test_fail_metric5.yaml'), local_rank=0)
        config = GSConfig(args)
        assert config.num_classes == 20
        check_failure(config, "eval_metric")

        args = Namespace(
            yaml_config_file=os.path.join(Path(tmpdirname), 'node_class_test_fail_metric6.yaml'),
            local_rank=0)
        config = GSConfig(args)
        assert config.num_classes == 2
        check_failure(config, "eval_metric")

        args = Namespace(
            yaml_config_file=os.path.join(Path(tmpdirname), 'node_class_test_fail_metric7.yaml'),
            local_rank=0)
        config = GSConfig(args)
        assert config.num_classes == 2
        check_failure(config, "eval_metric")

        args = Namespace(
            yaml_config_file=os.path.join(Path(tmpdirname), 'node_class_test_fail_metric8.yaml'),
            local_rank=0)
        config = GSConfig(args)
        assert config.num_classes == 2
        check_failure(config, "eval_metric")

        args = Namespace(
            yaml_config_file=os.path.join(Path(tmpdirname), 'node_class_test_fail_metric9.yaml'),
            local_rank=0)
        config = GSConfig(args)
        assert config.num_classes == 2
        check_failure(config, "eval_metric")

        args = Namespace(
            yaml_config_file=os.path.join(Path(tmpdirname), 'node_class_test_fail_metric10.yaml'),
            local_rank=0)
        config = GSConfig(args)
        assert config.num_classes == 2
        check_failure(config, "eval_metric")

        args = Namespace(
            yaml_config_file=os.path.join(Path(tmpdirname), 'node_class_test_fail_metric11.yaml'),
            local_rank=0)
        config = GSConfig(args)
        assert config.num_classes == 2
        check_failure(config, "eval_metric")

        args = Namespace(
            yaml_config_file=os.path.join(Path(tmpdirname), 'node_class_test_fail_metric12.yaml'),
            local_rank=0)
        config = GSConfig(args)
        assert config.num_classes == 2
        check_failure(config, "eval_metric")

        args = Namespace(
            yaml_config_file=os.path.join(Path(tmpdirname), 'node_class_test_fail_metric13.yaml'),
            local_rank=0)
        config = GSConfig(args)
        assert config.num_classes == 2
        check_failure(config, "eval_metric")

        args = Namespace(yaml_config_file=os.path.join(Path(tmpdirname), 'node_class_test_fail_ml_w1.yaml'), local_rank=0)
        config = GSConfig(args)
        assert config.num_classes == 20
        check_failure(config, "eval_metric")
        assert config.multilabel == False
        check_failure(config, "multilabel_weights")

        args = Namespace(yaml_config_file=os.path.join(Path(tmpdirname), 'node_class_test_fail_ml_w2.yaml'), local_rank=0)
        config = GSConfig(args)
        assert config.num_classes == 20
        check_failure(config, "eval_metric")
        assert config.multilabel == True
        check_failure(config, "multilabel_weights")

        args = Namespace(yaml_config_file=os.path.join(Path(tmpdirname), 'node_class_test_fail_ml_w3.yaml'), local_rank=0)
        config = GSConfig(args)
        assert config.num_classes == 20
        assert config.multilabel == True
        check_failure(config, "multilabel_weights")

        args = Namespace(yaml_config_file=os.path.join(Path(tmpdirname), 'node_class_test_fail_imb_l_w1.yaml'), local_rank=0)
        config = GSConfig(args)
        assert config.num_classes == 20
        check_failure(config, "imbalance_class_weights")

        args = Namespace(yaml_config_file=os.path.join(Path(tmpdirname), 'node_class_test_fail_imb_l_w2.yaml'), local_rank=0)
        config = GSConfig(args)
        assert config.num_classes == 20
        check_failure(config, "imbalance_class_weights")

        args = Namespace(yaml_config_file=os.path.join(Path(tmpdirname), 'node_class_test_fail_imb_w3.yaml'), local_rank=0)
        config = GSConfig(args)
        assert config.num_classes == 20
        assert config.multilabel == True
        check_failure(config, "imbalance_class_weights")

        args = Namespace(yaml_config_file=os.path.join(Path(tmpdirname), 'node_class_test_fail_imb_l_w4.yaml'), local_rank=0)
        config = GSConfig(args)
        assert config.num_classes == 20
        check_failure(config, "imbalance_class_weights")

def create_node_regress_config(tmp_path, file_name):
    yaml_object = create_dummy_config_obj()
    yaml_object["gsf"]["node_regression"] = {
    }
    # config for check default value
    with open(os.path.join(tmp_path, file_name+"_default.yaml"), "w") as f:
        yaml.dump(yaml_object, f)

    yaml_object["gsf"]["node_regression"] = {
        "target_ntype": "a",
        "label_field": "label",
        "eval_metric": "Mse",
        "regression_loss_func": "mse"
    }
    with open(os.path.join(tmp_path, file_name+"1.yaml"), "w") as f:
        yaml.dump(yaml_object, f)

    yaml_object["gsf"]["node_regression"] = {
        "target_ntype": "a",
        "label_field": "label",
        "eval_metric": ["mse", "RMSE"],
        "regression_loss_func": "shrinkage"
    }
    with open(os.path.join(tmp_path, file_name+"2.yaml"), "w") as f:
        yaml.dump(yaml_object, f)

    yaml_object["gsf"]["node_regression"] = {
        "eval_metric": "error",
        "regression_loss_func": "unknown"
    }
    with open(os.path.join(tmp_path, file_name+"_fail_metric1.yaml"), "w") as f:
        yaml.dump(yaml_object, f)

    yaml_object["gsf"]["node_regression"] = {
        "eval_metric": ["MSE", "error"], # one of metrics is not supported
    }
    with open(os.path.join(tmp_path, file_name+"_fail_metric2.yaml"), "w") as f:
        yaml.dump(yaml_object, f)

    yaml_object["gsf"]["node_regression"] = {
        "eval_metric": {}, # eval metric must be string or list
    }
    with open(os.path.join(tmp_path, file_name+"_fail_metric3.yaml"), "w") as f:
        yaml.dump(yaml_object, f)

def test_node_regress_info():
    with tempfile.TemporaryDirectory() as tmpdirname:
        create_node_regress_config(Path(tmpdirname), 'node_regress_test')
        args = Namespace(yaml_config_file=os.path.join(Path(tmpdirname), 'node_regress_test_default.yaml'), local_rank=0)
        config = GSConfig(args)
        assert config.target_ntype == DEFAULT_NTYPE
        check_failure(config, "label_field")
        assert len(config.eval_metric) == 1
        assert config.eval_metric[0] == "rmse"
        assert config.regression_loss_func == BUILTIN_REGRESSION_LOSS_MSE

        args = Namespace(yaml_config_file=os.path.join(Path(tmpdirname), 'node_regress_test1.yaml'), local_rank=0)
        config = GSConfig(args)
        assert config.target_ntype == "a"
        assert config.label_field == "label"
        assert len(config.eval_metric) == 1
        assert config.eval_metric[0] == "mse"
        assert config.regression_loss_func == BUILTIN_REGRESSION_LOSS_MSE

        args = Namespace(yaml_config_file=os.path.join(Path(tmpdirname), 'node_regress_test2.yaml'), local_rank=0)
        config = GSConfig(args)
        assert len(config.eval_metric) == 2
        assert config.eval_metric[0] == "mse"
        assert config.eval_metric[1] == "rmse"
        assert config.regression_loss_func == BUILTIN_REGRESSION_LOSS_SHRINKAGE

        args = Namespace(yaml_config_file=os.path.join(Path(tmpdirname), 'node_regress_test_fail_metric1.yaml'), local_rank=0)
        config = GSConfig(args)
        check_failure(config, "eval_metric")
        check_failure(config, "regression_loss_func")

        args = Namespace(yaml_config_file=os.path.join(Path(tmpdirname), 'node_regress_test_fail_metric2.yaml'), local_rank=0)
        config = GSConfig(args)
        check_failure(config, "eval_metric")

        args = Namespace(yaml_config_file=os.path.join(Path(tmpdirname), 'node_regress_test_fail_metric3.yaml'), local_rank=0)
        config = GSConfig(args)
        check_failure(config, "eval_metric")

def create_edge_class_config(tmp_path, file_name):
    yaml_object = create_dummy_config_obj()
    yaml_object["gsf"]["edge_classification"] = {
    }
    # config for check default value
    with open(os.path.join(tmp_path, file_name+"_default.yaml"), "w") as f:
        yaml.dump(yaml_object, f)

    yaml_object["gsf"]["edge_classification"] = {
        "target_etype": ["query,match,asin"],
        "reverse_edge_types_map": [],
        "label_field": "label",
        "multilabel": True,
        "num_classes": 4,
        "num_decoder_basis": 4,
        "remove_target_edge_type": False,
        "decoder_type": "MLPDecoder",
        "decoder_edge_feat": ["feat"],
        "class_loss_func": "cross_entropy"
    }

    with open(os.path.join(tmp_path, file_name+"1.yaml"), "w") as f:
        yaml.dump(yaml_object, f)

    yaml_object["gsf"]["edge_classification"] = {
        "target_etype": ["query,match,asin", "query,click,asin"],
        "reverse_edge_types_map": ["query,match,rev-match,asin", "query,click,rev-click,asin"],
        "num_classes": 4,
        "eval_metric": ["Per_class_f1_score", "Precision_Recall", "hit_at_20"],
        "decoder_edge_feat": ["query,match,asin:feat0,feat1"],
        "class_loss_func": "focal"
    }

    with open(os.path.join(tmp_path, file_name+"2.yaml"), "w") as f:
        yaml.dump(yaml_object, f)

    # test failure
    yaml_object["gsf"]["edge_classification"] = {
        "target_etype": "query,match,asin",
        "reverse_edge_types_map": "query,match,rev-match,asin",
        "multilabel": "error",
        "num_classes": 0,
        "num_decoder_basis": 1,
        "remove_target_edge_type": "error",
        "decoder_edge_feat": ["query,no-match,asin:feat0,feat1"],
        "class_loss_func": "unknown"
    }

    with open(os.path.join(tmp_path, file_name+"_fail.yaml"), "w") as f:
        yaml.dump(yaml_object, f)

    yaml_object["gsf"]["edge_classification"] = {
        "target_etype": [],
        "num_classes": 4,
        "eval_metric": ["per_class_f1_score", "rmse"],
        "decoder_edge_feat": ["query,no-match,asin::feat0,feat1"]
    }
    with open(os.path.join(tmp_path, file_name+"_fail2.yaml"), "w") as f:
        yaml.dump(yaml_object, f)

    # eval metric hit_at_one will cause failure
    yaml_object["gsf"]["edge_classification"] = {
        "target_etype": ["query,match,asin"],
        "num_classes": 4,
        "eval_metric": ["hit_at_one", "rmse"]
    }
    with open(os.path.join(tmp_path, file_name+"_fail3.yaml"), "w") as f:
        yaml.dump(yaml_object, f)

def test_edge_class_info():
    with tempfile.TemporaryDirectory() as tmpdirname:
        create_edge_class_config(Path(tmpdirname), 'edge_class_test')
        args = Namespace(yaml_config_file=os.path.join(Path(tmpdirname), 'edge_class_test_default.yaml'), local_rank=0)
        config = GSConfig(args)
        assert config.target_etype == [DEFAULT_ETYPE]
        assert config.decoder_type == "DenseBiDecoder"
        assert config.num_decoder_basis == 2
        assert config.remove_target_edge_type == True
        assert len(config.reverse_edge_types_map) == 0
        check_failure(config, "label_field")
        assert config.multilabel == False
        check_failure(config, "num_classes")
        assert config.class_loss_func == BUILTIN_CLASS_LOSS_CROSS_ENTROPY

        args = Namespace(yaml_config_file=os.path.join(Path(tmpdirname), 'edge_class_test1.yaml'), local_rank=0)
        config = GSConfig(args)
        assert config.target_etype[0] == ("query", "match", "asin")
        assert len(config.target_etype) == 1
        assert config.decoder_type == "MLPDecoder"
        assert config.remove_target_edge_type == False
        assert len(config.reverse_edge_types_map) == 0
        assert config.label_field == "label"
        assert config.multilabel == True
        assert config.num_classes == 4
        assert len(config.eval_metric) == 1
        assert config.eval_metric[0] == "accuracy"
        assert config.decoder_edge_feat == "feat"
        assert config.class_loss_func == BUILTIN_CLASS_LOSS_CROSS_ENTROPY

        args = Namespace(yaml_config_file=os.path.join(Path(tmpdirname), 'edge_class_test2.yaml'), local_rank=0)
        config = GSConfig(args)
        assert config.target_etype[0] == ("query", "match", "asin")
        assert config.target_etype[1] == ("query", "click", "asin")
        assert len(config.target_etype) == 2
        assert len(config.reverse_edge_types_map) == 2
        assert config.reverse_edge_types_map[("query","match","asin")] == \
             ("asin","rev-match","query")
        assert config.reverse_edge_types_map[("query","click","asin")] == \
             ("asin","rev-click","query")
        assert len(config.eval_metric) == 3
        assert config.eval_metric[0] == "per_class_f1_score"
        assert config.eval_metric[1] == "precision_recall"
        assert config.eval_metric[2] == "hit_at_20"
        assert len(config.decoder_edge_feat) == 1
        assert config.decoder_edge_feat[("query","match","asin")] == ["feat0", "feat1"]
        assert config.class_loss_func == BUILTIN_CLASS_LOSS_FOCAL

        args = Namespace(yaml_config_file=os.path.join(Path(tmpdirname), 'edge_class_test_fail.yaml'), local_rank=0)
        config = GSConfig(args)
        check_failure(config, "target_etype")
        check_failure(config, "reverse_edge_types_map")
        check_failure(config, "multilabel")
        check_failure(config, "num_classes")
        check_failure(config, "num_decoder_basis")
        check_failure(config, "remove_target_edge_type")
        check_failure(config, "decoder_edge_feat")
        check_failure(config, "class_loss_func")

        args = Namespace(yaml_config_file=os.path.join(Path(tmpdirname), 'edge_class_test_fail2.yaml'), local_rank=0)
        config = GSConfig(args)
        check_failure(config, "target_etype")
        check_failure(config, "eval_metric")
        check_failure(config, "decoder_edge_feat")

        args = Namespace(yaml_config_file=os.path.join(Path(tmpdirname), 'edge_class_test_fail3.yaml'), local_rank=0)
        config = GSConfig(args)
        assert config.target_etype[0] == ("query", "match", "asin")
        check_failure(config, "eval_metric")

def create_lp_config(tmp_path, file_name):
    yaml_object = create_dummy_config_obj()
    yaml_object["gsf"]["link_prediction"] = {
    }
    # config for check default value
    with open(os.path.join(tmp_path, file_name+"_default.yaml"), "w") as f:
        yaml.dump(yaml_object, f)

    yaml_object["gsf"]["link_prediction"] = {
        "train_negative_sampler": BUILTIN_LP_JOINT_NEG_SAMPLER,
        "num_negative_edges": 4,
        "num_negative_edges_eval": 100,
        "train_etype": ["query,exactmatch,asin"],
        "eval_etype": ["query,exactmatch,asin"],
        "exclude_training_targets": True,
        "reverse_edge_types_map": ["query,exactmatch,rev-exactmatch,asin"],
        "gamma": 2.0,
        "lp_loss_func": BUILTIN_LP_LOSS_LOGSIGMOID_RANKING,
        "lp_embed_normalizer": GRAPHSTORM_LP_EMB_L2_NORMALIZATION,
        "lp_decoder_type": BUILTIN_LP_DOT_DECODER,
        "eval_metric": "MRR",
        "lp_decoder_type": "dot_product",
        "lp_edge_weight_for_loss": ["weight"],
        "model_select_etype": "query,click,asin"
    }
    # config for check default value
    with open(os.path.join(tmp_path, file_name+"1.yaml"), "w") as f:
        yaml.dump(yaml_object, f)

    yaml_object["gsf"]["link_prediction"] = {
        "train_negative_sampler": "udf", # we allow udf sampler
        "train_etype": ["query,exactmatch,asin","query,click,asin"],
        "eval_etype": ["query,exactmatch,asin","query,click,asin"],
        "exclude_training_targets": False,
        "reverse_edge_types_map": None,
        "eval_metric": ["mrr"],
        "gamma": 1.0,
        "alpha": 2.0,
        "lp_loss_func": BUILTIN_LP_LOSS_CONTRASTIVELOSS
    }
    with open(os.path.join(tmp_path, file_name+"2.yaml"), "w") as f:
        yaml.dump(yaml_object, f)

    yaml_object["gsf"]["link_prediction"] = {
        "train_negative_sampler": "udf", # we allow udf sampler
        "train_etype": ["query,exactmatch,asin","query,click,asin"],
        "eval_metric": ["mrr"],
        "lp_loss_func": BUILTIN_LP_LOSS_BPR
    }
    with open(os.path.join(tmp_path, file_name+"3.yaml"), "w") as f:
        yaml.dump(yaml_object, f)

    yaml_object["gsf"]["link_prediction"] = {
        "num_negative_edges": 0,
        "num_negative_edges_eval": 0,
        "train_etype": "query,exactmatch,asin",
        "eval_etype": "query,exactmatch,asin",
        "exclude_training_targets": "error",
        "reverse_edge_types_map": "query,exactmatch,rev-exactmatch,asin",
        "lp_loss_func": "unknown",
        "lp_decoder_type": "transr",
        "lp_edge_weight_for_loss": ["query,click,asin:weight1"],
        "model_select_etype": "fail"
    }
    # config for check error value
    with open(os.path.join(tmp_path, file_name+"_fail1.yaml"), "w") as f:
        yaml.dump(yaml_object, f)

    yaml_object["gsf"]["link_prediction"] = {
        "exclude_training_targets": True,
        "reverse_edge_types_map": [],
        "train_etype": "query,exactmatch,asin",
        "lp_edge_weight_for_loss": ["query,exactmatch,asin:weight0", "query,exactmatch,asin:weight1"] # define edge weight multiple times
    }
    with open(os.path.join(tmp_path, file_name+"_fail2.yaml"), "w") as f:
        yaml.dump(yaml_object, f)

    yaml_object["gsf"]["link_prediction"] = {
        "eval_metric": "error"
    }
    with open(os.path.join(tmp_path, file_name+"_fail_metric1.yaml"), "w") as f:
        yaml.dump(yaml_object, f)

    yaml_object["gsf"]["link_prediction"] = {
        "eval_metric": ["mrr", "error"], # one of metrics is not supported
    }
    with open(os.path.join(tmp_path, file_name+"_fail_metric2.yaml"), "w") as f:
        yaml.dump(yaml_object, f)

    yaml_object["gsf"]["link_prediction"] = {
        "eval_metric": {}, # eval metric must be string or list
    }
    with open(os.path.join(tmp_path, file_name+"_fail_metric3.yaml"), "w") as f:
        yaml.dump(yaml_object, f)

    yaml_object["gsf"]["link_prediction"] = {
        "adversarial_temperature": 0.1,
    }
    with open(os.path.join(tmp_path, file_name+"_adv_temp.yaml"), "w") as f:
        yaml.dump(yaml_object, f)

    yaml_object["gsf"]["link_prediction"] = {
        "lp_loss_func": BUILTIN_LP_LOSS_CONTRASTIVELOSS,
        "adversarial_temperature": 0.1,
    }
    with open(os.path.join(tmp_path, file_name+"_adv_temp_fail.yaml"), "w") as f:
        yaml.dump(yaml_object, f)

    yaml_object["gsf"]["link_prediction"] = {
        "lp_decoder_type": "rotate",
    }
    with open(os.path.join(tmp_path, file_name+"_rotate.yaml"), "w") as f:
        yaml.dump(yaml_object, f)

    yaml_object["gsf"]["link_prediction"] = {
        "lp_decoder_type": "transe_l1",
    }
    with open(os.path.join(tmp_path, file_name + "_transe_l1.yaml"), "w") as f:
        yaml.dump(yaml_object, f)

    yaml_object["gsf"]["link_prediction"] = {
        "lp_decoder_type": "transe_l2",
    }
    with open(os.path.join(tmp_path, file_name + "_transe_l2.yaml"), "w") as f:
        yaml.dump(yaml_object, f)

    yaml_object["gsf"]["link_prediction"] = {
        "lp_decoder_type": "transe_l3",
    }
    with open(os.path.join(tmp_path, file_name + "_fail_transe.yaml"), "w") as f:
        yaml.dump(yaml_object, f)

def test_lp_info():
    with tempfile.TemporaryDirectory() as tmpdirname:
        create_lp_config(Path(tmpdirname), 'lp_test')
        args = Namespace(yaml_config_file=os.path.join(Path(tmpdirname), 'lp_test_default.yaml'), local_rank=0)
        config = GSConfig(args)
        assert config.train_negative_sampler == BUILTIN_LP_UNIFORM_NEG_SAMPLER
        assert config.num_negative_edges == 16
        assert config.num_negative_edges_eval == 1000
        assert config.lp_decoder_type == BUILTIN_LP_DISTMULT_DECODER
        assert config.train_etype == None
        assert config.eval_etype == None
        check_failure(config, "exclude_training_targets")
        assert len(config.reverse_edge_types_map) == 0
        assert config.gamma == None
        assert config.alpha == None
        assert config.lp_loss_func == BUILTIN_LP_LOSS_CROSS_ENTROPY
        assert config.adversarial_temperature == None
        assert config.lp_embed_normalizer == None
        assert len(config.eval_metric) == 1
        assert config.eval_metric[0] == "mrr"
        assert config.gamma == None
        assert config.alpha == None
        assert config.lp_edge_weight_for_loss == None
        assert config.model_select_etype == LINK_PREDICTION_MAJOR_EVAL_ETYPE_ALL

        args = Namespace(yaml_config_file=os.path.join(Path(tmpdirname), 'lp_test1.yaml'), local_rank=0)
        config = GSConfig(args)
        assert config.train_negative_sampler == BUILTIN_LP_JOINT_NEG_SAMPLER
        assert config.num_negative_edges == 4
        assert config.num_negative_edges_eval == 100
        assert config.lp_decoder_type == BUILTIN_LP_DOT_DECODER
        assert len(config.train_etype) == 1
        assert config.train_etype[0] == ("query", "exactmatch", "asin")
        assert len(config.eval_etype) == 1
        assert config.eval_etype[0] == ("query", "exactmatch", "asin")
        assert config.exclude_training_targets == True
        assert len(config.reverse_edge_types_map) == 1
        assert config.reverse_edge_types_map[("query", "exactmatch","asin")] == \
            ("asin", "rev-exactmatch","query")
        assert config.lp_loss_func == BUILTIN_LP_LOSS_LOGSIGMOID_RANKING
        assert config.lp_embed_normalizer == GRAPHSTORM_LP_EMB_L2_NORMALIZATION
        assert len(config.eval_metric) == 1
        assert config.eval_metric[0] == "mrr"
        assert config.lp_edge_weight_for_loss == "weight"
        assert config.model_select_etype == ("query", "click", "asin")

        args = Namespace(yaml_config_file=os.path.join(Path(tmpdirname), 'lp_test2.yaml'), local_rank=0)
        config = GSConfig(args)
        assert config.train_negative_sampler == "udf"
        assert len(config.train_etype) == 2
        assert config.train_etype[0] == ("query", "exactmatch", "asin")
        assert config.train_etype[1] == ("query", "click", "asin")
        assert len(config.eval_etype) == 2
        assert config.eval_etype[0] == ("query", "exactmatch", "asin")
        assert config.eval_etype[1] == ("query", "click", "asin")
        assert config.exclude_training_targets == False
        assert len(config.reverse_edge_types_map) == 0
        assert config.lp_loss_func == BUILTIN_LP_LOSS_CONTRASTIVELOSS
        assert config.lp_embed_normalizer == GRAPHSTORM_LP_EMB_L2_NORMALIZATION
        assert len(config.eval_metric) == 1
        assert config.eval_metric[0] == "mrr"
        assert config.gamma == 1.0
        assert config.alpha == 2.0
        assert config.lp_edge_weight_for_loss is None
        assert config.model_select_etype == LINK_PREDICTION_MAJOR_EVAL_ETYPE_ALL

        args = Namespace(yaml_config_file=os.path.join(Path(tmpdirname), 'lp_test3.yaml'), local_rank=0)
        config = GSConfig(args)
        assert len(config.train_etype) == 2
        assert config.train_etype[0] == ("query", "exactmatch", "asin")
        assert config.train_etype[1] == ("query", "click", "asin")
        assert config.eval_metric[0] == "mrr"
        assert config.lp_loss_func == BUILTIN_LP_LOSS_BPR

        args = Namespace(yaml_config_file=os.path.join(Path(tmpdirname), 'lp_test_fail1.yaml'), local_rank=0)
        config = GSConfig(args)
        check_failure(config, "num_negative_edges")
        check_failure(config, "num_negative_edges_eval")
        check_failure(config, "train_etype")
        check_failure(config, "eval_etype")
        check_failure(config, "exclude_training_targets")
        check_failure(config, "reverse_edge_types_map")
        check_failure(config, "lp_loss_func")
        check_failure(config, "lp_decoder_type")
        check_failure(config, "lp_edge_weight_for_loss")
        check_failure(config, "model_select_etype")

        args = Namespace(yaml_config_file=os.path.join(Path(tmpdirname), 'lp_test_fail2.yaml'), local_rank=0)
        config = GSConfig(args)
        check_failure(config, "exclude_training_targets")

        args = Namespace(yaml_config_file=os.path.join(Path(tmpdirname), 'lp_test_fail_metric1.yaml'), local_rank=0)
        config = GSConfig(args)
        check_failure(config, "eval_metric")

        args = Namespace(yaml_config_file=os.path.join(Path(tmpdirname), 'lp_test_fail_metric2.yaml'), local_rank=0)
        config = GSConfig(args)
        check_failure(config, "eval_metric")

        args = Namespace(yaml_config_file=os.path.join(Path(tmpdirname), 'lp_test_fail_metric3.yaml'), local_rank=0)
        config = GSConfig(args)
        check_failure(config, "eval_metric")

        args = Namespace(yaml_config_file=os.path.join(Path(tmpdirname), 'lp_test_adv_temp.yaml'), local_rank=0)
        config = GSConfig(args)
        assert config.lp_loss_func == BUILTIN_LP_LOSS_CROSS_ENTROPY
        assert config.adversarial_temperature == 0.1

        args = Namespace(yaml_config_file=os.path.join(Path(tmpdirname), 'lp_test_adv_temp_fail.yaml'), local_rank=0)
        config = GSConfig(args)
        assert config.lp_loss_func == BUILTIN_LP_LOSS_CONTRASTIVELOSS
        check_failure(config, "adversarial_temperature")

        args = Namespace(
            yaml_config_file=os.path.join(Path(tmpdirname), 'lp_test_rotate.yaml'),
            local_rank=0)
        config = GSConfig(args)
        assert config.lp_decoder_type == BUILTIN_LP_ROTATE_DECODER

        args = Namespace(
            yaml_config_file=os.path.join(Path(tmpdirname), 'lp_test_transe_l1.yaml'),
            local_rank=0)
        config = GSConfig(args)
        assert config.lp_decoder_type == BUILTIN_LP_TRANSE_L1_DECODER

        args = Namespace(
            yaml_config_file=os.path.join(Path(tmpdirname), 'lp_test_transe_l2.yaml'),
            local_rank=0)
        config = GSConfig(args)
        assert config.lp_decoder_type == BUILTIN_LP_TRANSE_L2_DECODER

        args = Namespace(
            yaml_config_file=os.path.join(Path(tmpdirname), 'lp_test_fail_transe.yaml'),
            local_rank=0)
        config = GSConfig(args)
        check_failure(config, "lp_decoder_type")

def create_gnn_config(tmp_path, file_name):
    yaml_object = create_dummy_config_obj()
    yaml_object["gsf"]["link_prediction"] = {}
    yaml_object["gsf"]["basic"] = {
        "model_encoder_type": "rgat"
    }
    yaml_object["gsf"]["gnn"] = {
        "node_feat_name": ["test_feat"],
        "edge_feat_name": ["test_feat"],
        "fanout": "10,20,30",
        "num_layers": 3,
        "hidden_size": 128,
    }
    with open(os.path.join(tmp_path, file_name+"1.yaml"), "w") as f:
        yaml.dump(yaml_object, f)

    yaml_object["gsf"]["basic"] = {
        "model_encoder_type": "rgcn"
    }
    yaml_object["gsf"]["gnn"] = {
        "node_feat_name": ["ntype0:feat_name"],
        "edge_feat_name": ["ntype0, rel0, ntype1:feat_name"],
        "edge_feat_mp_op": "mul",
        "fanout": "n1/a/n2:10@n1/b/n2:10,n1/a/n2:10@n1/b/n2:10@n1/c/n2:20",
        "eval_fanout": "-1,10",
        "num_layers": 2,
        "hidden_size": 128,
        "use_mini_batch_infer": True,
        "num_ffn_layers_in_gnn": 1,
        "num_ffn_layers_in_input": 1
    }
    with open(os.path.join(tmp_path, file_name+"2.yaml"), "w") as f:
        yaml.dump(yaml_object, f)

    yaml_object["gsf"]["node_classification"] = {}
    yaml_object["gsf"]["basic"] = {
        "model_encoder_type": "rgat"
    }
    yaml_object["gsf"]["gnn"] = {
        "node_feat_name": ["ntype0:feat_name,feat_name2", "ntype1:fname"],
        "edge_feat_name": ["ntype0, rel0, ntype1:feat_name, feat_name2",
                           "ntype1, rel1, ntype2:fname"],
        "edge_feat_mp_op": "add",
    }
    with open(os.path.join(tmp_path, file_name+"3.yaml"), "w") as f:
        yaml.dump(yaml_object, f)

    yaml_object["gsf"]["edge_classification"] = {}
    yaml_object["gsf"]["basic"] = {
        "model_encoder_type": "rgat"
    }
    yaml_object["gsf"]["gnn"] = {
        "node_feat_name": ["ntype0:feat_name,fname", "ntype1:fname"],
        "edge_feat_name": ["ntype0, rel0, ntype1:feat_name, fname",
                           "ntype1, rel1, ntype2:fname"]
    }
    with open(os.path.join(tmp_path, file_name+"4.yaml"), "w") as f:
        yaml.dump(yaml_object, f)

    yaml_object["gsf"]["node_classification"] = {}
    yaml_object["gsf"]["basic"] = {
        "model_encoder_type": "rgat"
    }
    yaml_object["gsf"]["gnn"] = {
        "node_feat_name": ["ntype0:feat_name, feat_name2 ", "ntype1: fname"],
    }
    with open(os.path.join(tmp_path, file_name+"5.yaml"), "w") as f:
        yaml.dump(yaml_object, f)

    # The config here should be the last one,
    # otherwise the following default test will have wrong config
    yaml_object["gsf"]["basic"] = {
        "model_encoder_type": "lm"
    }
    yaml_object["gsf"]["gnn"] = {
        "num_layers": 2, # for encoder of lm, num_layers will always be 0
        "hidden_size": 128,
    }
    with open(os.path.join(tmp_path, file_name+"6.yaml"), "w") as f:
        yaml.dump(yaml_object, f)

    # config for check default value
    yaml_object["gsf"]["gnn"] = {
    }

    with open(os.path.join(tmp_path, file_name+"_default.yaml"), "w") as f:
        yaml.dump(yaml_object, f)

    yaml_object["gsf"]["basic"] = {
        "model_encoder_type": "rgcn"
    }
    yaml_object["gsf"]["gnn"] = {
        "node_feat_name": ["ntype0:feat_name", "ntype0:feat_name"],
        "edge_feat_name": ["ntype0, rel0, ntype1:feat_name", "ntype0, rel0, ntype1:feat_name"], # set feat_name twice
        "edge_feat_mp_op": "dot", # not in support ops list
        "fanout": "error", # error fanout
        "eval_fanout": "error",
        "hidden_size": 0,
        "num_layers": 0,
        "use_mini_batch_infer": "error"
    }
    with open(os.path.join(tmp_path, file_name+"_error1.yaml"), "w") as f:
        yaml.dump(yaml_object, f)

    yaml_object["gsf"]["gnn"] = {
        "node_feat_name": {"ntype0":"feat_name"}, # not a list
        "edge_feat_name": ["ntype0, rel0:feat_name"], # error of can_etype format
        "fanout": "10,10", # error fanout
        "eval_fanout": "10,10",
        "hidden_size": 32,
        "num_layers": 1,
    }
    with open(os.path.join(tmp_path, file_name+"_error2.yaml"), "w") as f:
        yaml.dump(yaml_object, f)

    yaml_object["gsf"]["gnn"] = {
        "num_layers": 2,
        "out_emb_size": 8
    }
    with open(os.path.join(tmp_path, file_name + "_outembsize.yaml"), "w") as f:
        yaml.dump(yaml_object, f)

    yaml_object["gsf"]["gnn"] = {
        "num_layers": 1,
        "out_emb_size": 8
    }
    with open(os.path.join(tmp_path, file_name+"_outembsize_ignored.yaml"), "w") as f:
        yaml.dump(yaml_object, f)

    yaml_object["gsf"]["gnn"] = {
        "out_emb_size": 0
    }
    with open(os.path.join(tmp_path, file_name + "_outembsize_error.yaml"), "w") as f:
        yaml.dump(yaml_object, f)


def test_gnn_info():
    with tempfile.TemporaryDirectory() as tmpdirname:
        create_gnn_config(Path(tmpdirname), 'gnn_test')
        args = Namespace(yaml_config_file=os.path.join(Path(tmpdirname), 'gnn_test1.yaml'),
                         local_rank=0)
        config = GSConfig(args)
        assert config.node_feat_name == "test_feat"
        assert config.edge_feat_name == "test_feat"
        assert config.edge_feat_mp_op == "concat"
        assert config.fanout == [10,20,30]
        assert config.eval_fanout == [-1, -1, -1]
        assert config.num_layers == 3
        assert config.hidden_size == 128
        assert config.use_mini_batch_infer == False

        args = Namespace(yaml_config_file=os.path.join(Path(tmpdirname), 'gnn_test2.yaml'),
                         local_rank=0)
        config = GSConfig(args)
        assert len(config.node_feat_name) == 1
        assert 'ntype0' in config.node_feat_name
        assert config.node_feat_name['ntype0'] == ["feat_name"]
        assert config.edge_feat_name[("ntype0", "rel0", "ntype1")] == ["feat_name"]
        assert config.edge_feat_mp_op == "mul"
        assert config.fanout[0][("n1","a","n2")] == 10
        assert config.fanout[0][("n1","b","n2")] == 10
        assert config.fanout[1][("n1","a","n2")] == 10
        assert config.fanout[1][("n1","b","n2")] == 10
        assert config.fanout[1][("n1","c","n2")] == 20
        assert config.eval_fanout == [-1,10]
        assert config.num_layers == 2
        assert config.hidden_size == 128
        assert config.use_mini_batch_infer == True
        assert config.num_ffn_layers_in_input == 1
        assert config.num_ffn_layers_in_gnn == 1

        args = Namespace(yaml_config_file=os.path.join(Path(tmpdirname), 'gnn_test3.yaml'),
                         local_rank=0)
        config = GSConfig(args)
        assert len(config.node_feat_name) == 2
        assert 'ntype0' in config.node_feat_name
        assert 'ntype1' in config.node_feat_name
        assert config.node_feat_name['ntype0'] == ["feat_name", "feat_name2"]
        assert config.node_feat_name['ntype1'] == ["fname"]
        assert ("ntype0", "rel0", "ntype1") in config.edge_feat_name
        assert ("ntype1", "rel1", "ntype2") in config.edge_feat_name
        assert config.edge_feat_name[("ntype0", "rel0", "ntype1")] == ["feat_name", "feat_name2"]
        assert config.edge_feat_name[("ntype1", "rel1", "ntype2")] == ["fname"]
        assert config.edge_feat_mp_op == "add"
        assert config.use_mini_batch_infer == True

        args = Namespace(yaml_config_file=os.path.join(Path(tmpdirname), 'gnn_test4.yaml'),
                         local_rank=0)
        config = GSConfig(args)
        assert len(config.node_feat_name) == 2
        assert 'ntype0' in config.node_feat_name
        assert 'ntype1' in config.node_feat_name
        assert len(config.node_feat_name['ntype0']) == 2
        assert "feat_name" in config.node_feat_name['ntype0']
        assert "fname" in config.node_feat_name['ntype0']
        assert config.node_feat_name['ntype1'] == ["fname"]
        assert len(config.edge_feat_name) == 2
        assert ("ntype0", "rel0", "ntype1") in config.edge_feat_name
        assert ("ntype1", "rel1", "ntype2") in config.edge_feat_name
        assert len(config.edge_feat_name[("ntype0", "rel0", "ntype1")]) == 2
        assert "feat_name" in config.edge_feat_name[("ntype0", "rel0", "ntype1")]
        assert "fname" in config.edge_feat_name[("ntype0", "rel0", "ntype1")]
        assert config.edge_feat_name[("ntype1", "rel1", "ntype2")] == ["fname"]
        assert config.edge_feat_mp_op == "concat"
        assert config.use_mini_batch_infer == True

        args = Namespace(yaml_config_file=os.path.join(Path(tmpdirname), 'gnn_test5.yaml'),
                         local_rank=0)
        config = GSConfig(args)
        assert len(config.node_feat_name) == 2
        assert 'ntype0' in config.node_feat_name
        assert 'ntype1' in config.node_feat_name
        assert len(config.node_feat_name['ntype0']) == 2
        assert "feat_name" in config.node_feat_name['ntype0']
        assert "feat_name2" in config.node_feat_name['ntype0']
        assert config.node_feat_name['ntype1'] == ["fname"]
        assert config.edge_feat_name is None
        assert config.edge_feat_mp_op == "concat"
        assert config.use_mini_batch_infer == True

        args = Namespace(yaml_config_file=os.path.join(Path(tmpdirname), 'gnn_test6.yaml'),
                         local_rank=0)
        config = GSConfig(args)
        assert config.num_layers == 0 # lm model does not need n layers

        args = Namespace(yaml_config_file=os.path.join(Path(tmpdirname), 'gnn_test_default.yaml'),
                         local_rank=0)
        config = GSConfig(args)
        assert config.node_feat_name is None
        assert config.num_layers == 0 # lm model does not need n layers
        check_failure(config, "hidden_size") # lm model may not need hidden size
        assert config.use_mini_batch_infer == True
        assert config.num_ffn_layers_in_input == 0
        assert config.num_ffn_layers_in_gnn == 0

        args = Namespace(yaml_config_file=os.path.join(Path(tmpdirname), 'gnn_test_error1.yaml'),
                         local_rank=0)
        config = GSConfig(args)
        check_failure(config, "edge_feat_name")
        check_failure(config, "edge_feat_mp_op")
        check_failure(config, "fanout")
        check_failure(config, "eval_fanout")
        check_failure(config, "hidden_size")
        check_failure(config, "num_layers")
        check_failure(config, "use_mini_batch_infer")

        args = Namespace(yaml_config_file=os.path.join(Path(tmpdirname), 'gnn_test_error2.yaml'),
                         local_rank=0)
        config = GSConfig(args)
        check_failure(config, "node_feat_name")
        check_failure(config, "edge_feat_name")
        check_failure(config, "fanout")
        check_failure(config, "eval_fanout")

        args = Namespace(
            yaml_config_file=os.path.join(Path(tmpdirname), 'gnn_test_outembsize.yaml'),
            local_rank=0)
        config = GSConfig(args)
        assert config.out_emb_size == 8

        args = Namespace(
            yaml_config_file=os.path.join(Path(tmpdirname), 'gnn_test_outembsize_ignored.yaml'),
            local_rank=0)
        config = GSConfig(args)
        assert config.out_emb_size == None

        args = Namespace(
            yaml_config_file=os.path.join(Path(tmpdirname), 'gnn_test_outembsize_error.yaml'),
            local_rank=0)
        config = GSConfig(args)
        check_failure(config, "out_emb_size")


def create_io_config(tmp_path, file_name):
    yaml_object = create_dummy_config_obj()
    _, part_config = tempfile.mkstemp(dir=str(tmp_path))
    yaml_object["gsf"]["basic"].update({
        "part_config": part_config
    })
    yaml_object["gsf"]["input"] = {
    }
    yaml_object["gsf"]["output"] = {
    }

    # config for check default value
    with open(os.path.join(tmp_path, file_name+"_default.yaml"), "w") as f:
        yaml.dump(yaml_object, f)

    yaml_object["gsf"]["input"] = {
        "restore_model_path": "./restore",
        "restore_model_layers": "dense_embed",
        "restore_optimizer_path": "./opt_restore",
    }

    yaml_object["gsf"]["output"] = {
        "save_model_path": os.path.join(tmp_path, "save"),
        "save_model_frequency": 100,
        "save_embed_path": "./save_emb",
    }

    with open(os.path.join(tmp_path, file_name+".yaml"), "w") as f:
        yaml.dump(yaml_object, f)

    yaml_object["gsf"]["output"] = {
        "save_model_path": os.path.join(tmp_path, "save"),
        "save_model_frequency": 100,
        "save_embed_path": "./save_emb",
        "save_prediction_path": "./prediction",
    }

    with open(os.path.join(tmp_path, file_name+"2.yaml"), "w") as f:
        yaml.dump(yaml_object, f)

def test_load_io_info():
    with tempfile.TemporaryDirectory() as tmpdirname:
        create_io_config(Path(tmpdirname), 'io_test')
        args = Namespace(yaml_config_file=os.path.join(Path(tmpdirname), 'io_test_default.yaml'),
                         local_rank=0)
        config = GSConfig(args)
        assert config.restore_model_path == None
        assert config.restore_optimizer_path == None
        assert config.save_model_path == None
        assert config.save_model_frequency == -1
        assert config.save_embed_path == None

        args = Namespace(yaml_config_file=os.path.join(Path(tmpdirname), 'io_test.yaml'),
                         local_rank=0)
        config = GSConfig(args)
        assert config.restore_model_path == "./restore"
        assert config.restore_model_layers == ["dense_embed"]
        assert config.restore_optimizer_path == "./opt_restore"
        assert config.save_model_path == os.path.join(Path(tmpdirname), "save")
        assert config.save_model_frequency == 100
        assert config.save_embed_path == "./save_emb"
        assert config.save_prediction_path == "./save_emb"

        args = Namespace(yaml_config_file=os.path.join(Path(tmpdirname), 'io_test2.yaml'),
                         local_rank=0)
        config = GSConfig(args)
        assert config.save_embed_path == "./save_emb"
        assert config.save_prediction_path == "./prediction"

def create_lm_config(tmp_path, file_name):
    yaml_object = create_dummy_config_obj()
    yaml_object["gsf"]["basic"] = {
        "model_encoder_type": "rgcn"
    }

    # config for check default value
    yaml_object["gsf"]["lm"] = {
    }

    with open(os.path.join(tmp_path, file_name+"_default.yaml"), "w") as f:
        yaml.dump(yaml_object, f)

    # With language model configured for ode type 'a'
    yaml_object["gsf"]["lm"] = {
        "lm_train_nodes": 10,
        "lm_infer_batch_size": 64,
        "freeze_lm_encoder_epochs": 0,
        "node_lm_configs": [{"lm_type": "bert",
                             "model_name": "bert-base-uncased",
                             "gradient_checkpoint": True,
                             "node_types": ['a']}]
    }

    with open(os.path.join(tmp_path, file_name+".yaml"), "w") as f:
        yaml.dump(yaml_object, f)

    # With language model configured for ode type 'a'
    # There is a conflict between freeze_lm_encoder_epochs and gradient_checkpoint
    # gradient_checkpoint will be set to False if freeze_lm_encoder_epochs > 0
    yaml_object["gsf"]["lm"] = {
        "lm_train_nodes": 10,
        "lm_infer_batch_size": 64,
        "freeze_lm_encoder_epochs": 3,
        "node_lm_configs": [{"lm_type": "bert",
                             "model_name": "bert-base-uncased",
                             "gradient_checkpoint": True,
                             "node_types": ['a']}]
    }

    with open(os.path.join(tmp_path, file_name+"2.yaml"), "w") as f:
        yaml.dump(yaml_object, f)

    # This is not language model
    yaml_object["gsf"]["lm"] = {
        "lm_train_nodes": -1,
        "lm_infer_batch_size": 1,
        "freeze_lm_encoder_epochs": 0,
        "node_lm_configs": None
    }

    with open(os.path.join(tmp_path, file_name+"3.yaml"), "w") as f:
        yaml.dump(yaml_object, f)

    # Invalid value for lm_train_nodes, lm_infer_batch_size and freeze_lm_encoder_epochs
    yaml_object["gsf"]["output"] = {
        "lm_train_nodes": -2,
        "lm_infer_batch_size": -1,
        "freeze_lm_encoder_epochs": -1,
    }

    with open(os.path.join(tmp_path, file_name+"_fail.yaml"), "w") as f:
        yaml.dump(yaml_object, f)

    # "node_lm_configs" should not be an empty list
    yaml_object["gsf"]["output"] = {
        "node_lm_configs": []
    }

    with open(os.path.join(tmp_path, file_name+"_fail2.yaml"), "w") as f:
        yaml.dump(yaml_object, f)

    # config for check default value with gsf encoder type lm
    yaml_object = create_dummy_config_obj()
    yaml_object["gsf"]["basic"] = {
        "model_encoder_type": "lm"
    }

    with open(os.path.join(tmp_path, file_name+"_default.yaml"), "w") as f:
        yaml.dump(yaml_object, f)

    # freeze_lm_encoder_epochs does not work with model_encoder_type lm
    yaml_object["gsf"]["lm"] = {
        "freeze_lm_encoder_epochs": 3,
    }
    with open(os.path.join(tmp_path, file_name+"_fail3.yaml"), "w") as f:
        yaml.dump(yaml_object, f)

    # config for check default value with gsf encoder type mlp
    yaml_object = create_dummy_config_obj()
    yaml_object["gsf"]["basic"] = {
        "model_encoder_type": "mlp"
    }

    with open(os.path.join(tmp_path, file_name+"_default.yaml"), "w") as f:
        yaml.dump(yaml_object, f)

    # freeze_lm_encoder_epochs does not work with model_encoder_type mlp
    yaml_object["gsf"]["lm"] = {
        "freeze_lm_encoder_epochs": 3,
    }
    with open(os.path.join(tmp_path, file_name+"_fail4.yaml"), "w") as f:
        yaml.dump(yaml_object, f)

def test_lm():
    with tempfile.TemporaryDirectory() as tmpdirname:
        create_lm_config(Path(tmpdirname), 'lm_test')
        args = Namespace(yaml_config_file=os.path.join(Path(tmpdirname), 'lm_test_default.yaml'),
                         local_rank=0)

        config = GSConfig(args)
        assert config.lm_train_nodes == 0
        assert config.lm_infer_batch_size == 32
        assert config.freeze_lm_encoder_epochs == 0
        assert config.node_lm_configs == None

        args = Namespace(yaml_config_file=os.path.join(Path(tmpdirname), 'lm_test.yaml'),
                         local_rank=0)
        config = GSConfig(args)
        assert config.lm_train_nodes == 10
        assert config.lm_infer_batch_size == 64
        assert config.freeze_lm_encoder_epochs == 0
        assert config.node_lm_configs is not None
        assert len(config.node_lm_configs) == 1
        assert config.node_lm_configs[0]['lm_type'] == "bert"
        assert config.node_lm_configs[0]['gradient_checkpoint'] == True
        assert len(config.node_lm_configs[0]['node_types']) == 1

        args = Namespace(yaml_config_file=os.path.join(Path(tmpdirname), 'lm_test2.yaml'),
                         local_rank=0)
        config = GSConfig(args)
        assert config.freeze_lm_encoder_epochs == 3
        assert config.node_lm_configs is not None
        assert len(config.node_lm_configs) == 1
        assert config.node_lm_configs[0]['gradient_checkpoint'] == False

        args = Namespace(yaml_config_file=os.path.join(Path(tmpdirname), 'lm_test3.yaml'),
                         local_rank=0)
        config = GSConfig(args)
        assert config.lm_train_nodes == -1
        assert config.lm_infer_batch_size == 1
        assert config.freeze_lm_encoder_epochs == 0
        assert config.node_lm_configs is None

        args = Namespace(yaml_config_file=os.path.join(Path(tmpdirname), 'lm_test_fail.yaml'),
                         local_rank=0)
        config = GSConfig(args)
        check_failure(config, "lm_train_nodes")
        check_failure(config, "lm_infer_batch_size")
        check_failure(config, "freeze_lm_encoder_epochs")

        args = Namespace(yaml_config_file=os.path.join(Path(tmpdirname), 'lm_test_fail2.yaml'),
                         local_rank=0)
        has_error = False
        try:
            config = GSConfig(args)
        except:
            has_error = True
        assert has_error

        args = Namespace(yaml_config_file=os.path.join(Path(tmpdirname), 'lm_test_fail3.yaml'),
                         local_rank=0)
        config = GSConfig(args)
        check_failure(config, "freeze_lm_encoder_epochs")

        args = Namespace(yaml_config_file=os.path.join(Path(tmpdirname), 'lm_test_fail4.yaml'),
                         local_rank=0)
        config = GSConfig(args)
        check_failure(config, "freeze_lm_encoder_epochs")

def test_check_node_lm_config():
    with tempfile.TemporaryDirectory() as tmpdirname:
        yaml_object = create_dummy_config_obj()

        with open(os.path.join(tmpdirname, "check_lm_config_default.yaml"), "w") as f:
            yaml.dump(yaml_object, f)
        args = Namespace(yaml_config_file=os.path.join(Path(tmpdirname),
            'check_lm_config_default.yaml'), local_rank=0)
        config = GSConfig(args)
        lm_config = {"lm_type": "bert",
                     "model_name": "bert-base-uncased",
                     "gradient_checkpoint": True,
                     "node_types": ['a']}
        old_config = dict(lm_config)
        config._check_node_lm_config(lm_config)
        assert old_config == lm_config
        lm_config = {"lm_type": "bert",
                     "model_name": "bert-base-uncased",
                     "node_types": ['a', 'b', 'c']}
        config._check_node_lm_config(lm_config)
        assert "gradient_checkpoint" in lm_config
        assert lm_config["gradient_checkpoint"] == False

        def must_fail(conf):
            has_error = False
            try:
                config._check_node_lm_config(conf)
            except:
                has_error = True
            assert has_error
        lm_config = [{}]
        must_fail(lm_config)

        lm_config = [{"lm_type": "bert"}]
        must_fail(lm_config)

        lm_config = [{"lm_type": "bert",
                      "model_name": "bert-base-uncased",}]
        must_fail(lm_config)

        lm_config = [{"lm_type": "bert",
                      "model_name": "bert-base-uncased",
                      "node_types": []}]
        must_fail(lm_config)

def test_id_mapping_file():
    with tempfile.TemporaryDirectory() as tmpdirname:
        yaml_object = create_dummy_config_obj()
        part_path = os.path.join(tmpdirname, "graph")
        yaml_object["gsf"]["basic"] = {
            "part_config": os.path.join(part_path, "graph.json"),
        }

        with open(os.path.join(tmpdirname, "check_lm_config_default.yaml"), "w") as f:
            yaml.dump(yaml_object, f)
            os.mkdir(part_path)
            with open(os.path.join(part_path, "graph.json"), "w") as j_f:
                json.dump({}, j_f)

            part_path_p0 = os.path.join(part_path, "part0")
            part_path_p1 = os.path.join(part_path, "part1")
            os.mkdir(part_path_p0)
            os.mkdir(part_path_p1)

            args = Namespace(yaml_config_file=os.path.join(Path(tmpdirname),
                'check_lm_config_default.yaml'), local_rank=0)
            config = GSConfig(args)
            assert config.node_id_mapping_file is None
            assert config.edge_id_mapping_file is None

            # create dummpy node id mapping files
            id_map = {
                "n0": th.arange(10),
                "n1": th.arange(20)
            }
            # GConstruct node id mapping files are stored under dist graph folder
            nid_map_file = os.path.join(part_path, "node_mapping.pt")
            eid_map_file = os.path.join(part_path, "edge_mapping.pt")
            th.save(id_map, nid_map_file)
            th.save(id_map, eid_map_file)

            assert config.node_id_mapping_file == nid_map_file
            assert config.edge_id_mapping_file == eid_map_file

            os.remove(nid_map_file)
            os.remove(eid_map_file)

            assert config.node_id_mapping_file is None
            assert config.edge_id_mapping_file is None

            # Dist partition node id mapping files are stored under part0,
            # part1 ... folders.
            nid_map_file = os.path.join(part_path_p0, "orig_nids.dgl")
            eid_map_file = os.path.join(part_path_p0, "orig_eids.dgl")
            dgl.data.utils.save_tensors(nid_map_file, id_map)
            dgl.data.utils.save_tensors(eid_map_file, id_map)
            nid_map_file = os.path.join(part_path_p1, "orig_nids.dgl")
            eid_map_file = os.path.join(part_path_p1, "orig_eids.dgl")
            dgl.data.utils.save_tensors(nid_map_file, id_map)
            dgl.data.utils.save_tensors(eid_map_file, id_map)

            assert config.node_id_mapping_file == part_path
            assert config.edge_id_mapping_file == part_path

def create_dummy_nc_config():
    return {
        "target_ntype": "a",
        "label_field": "label_c",
        "multilabel": True,
        "num_classes": 20,
        "eval_metric": ["F1_score", "precision_recall", "ROC_AUC"],
        "multilabel_weights": "1,2,3,1,2,1,2,3,1,2,1,2,3,1,2,1,2,3,1,2",
        "imbalance_class_weights": "1,2,3,1,2,1,2,3,1,2,1,2,3,1,2,1,2,3,1,2",
        "batch_size": 20,
        "task_weight": 1,
        "gamma": 2.,
        "alpha": 0.25,
        "mask_fields": ["class_train_mask", "class_eval_mask", "class_test_mask"]
    }

def create_dummy_nr_config():
    return {
        "target_ntype": "a",
        "label_field": "label_r",
        "task_weight": 0.5,
        "mask_fields": ["reg_train_mask", "reg_eval_mask", "reg_test_mask"]
    }

def create_dummy_ec_config():
    return {
        "target_etype": ["query,match,asin"],
        "reverse_edge_types_map": [],
        "label_field": "label_ec",
        "multilabel": True,
        "num_classes": 4,
        "num_decoder_basis": 4,
        "remove_target_edge_type": False,
        "decoder_type": "MLPDecoder",
        "decoder_edge_feat": ["feat"],
        "eval_metric": ["precision_recall"],
        "multilabel_weights": "1,2,3,1",
        "imbalance_class_weights": "1,2,3,1",
        "batch_size": 20,
        "task_weight": 1,
        "mask_fields": ["ec_train_mask", "ec_eval_mask", "ec_test_mask"]
    }

def create_dummy_er_config():
    return {
        "target_etype": ["query,match-2,asin"],
        "label_field": "label_er",
        "eval_metric": ["mse"],
        "decoder_edge_feat": ["query,match-2,asin:feat0,feat1"],
        "task_weight": 1,
        "mask_fields": ["er_train_mask", "er_eval_mask", "er_test_mask"]
    }

def create_dummy_lp_config():
    return {
        "train_negative_sampler": BUILTIN_LP_JOINT_NEG_SAMPLER,
        "num_negative_edges": 4,
        "num_negative_edges_eval": 100,
        "train_etype": ["query,exactmatch,asin"],
        "eval_etype": ["query,exactmatch,asin"],
        "exclude_training_targets": True,
        "reverse_edge_types_map": ["query,exactmatch,rev-exactmatch,asin"],
        "gamma": 2.0,
        "lp_loss_func": BUILTIN_LP_LOSS_CROSS_ENTROPY,
        "lp_embed_normalizer": GRAPHSTORM_LP_EMB_L2_NORMALIZATION,
        "lp_decoder_type": BUILTIN_LP_DOT_DECODER,
        "eval_metric": "MRR",
        "lp_edge_weight_for_loss": ["weight"],
        "task_weight": 1,
        "mask_fields": ["lp_train_mask", "lp_eval_mask", "lp_test_mask"]
    }

def create_dummy_lp_config2():
    return {
        "lp_loss_func": BUILTIN_LP_LOSS_CONTRASTIVELOSS,
        "lp_decoder_type": BUILTIN_LP_DISTMULT_DECODER,
        "task_weight": 2,
        "mask_fields": ["lp2_train_mask", "lp2_eval_mask", "lp2_test_mask"],
        "exclude_training_targets": False
    }

def create_dummy_nfr_config():
    return {
        "target_ntype": "a",
        "reconstruct_nfeat_name": "rfeat",
        "task_weight": 0.5,
        "mask_fields": ["nfr_train_mask", "nfr_eval_mask", "nfr_test_mask"]
    }

def create_dummy_nfr_config2():
    return {
        "target_ntype": "a",
        "reconstruct_nfeat_name": "rfeat",
        "mask_fields": ["nfr_train_mask", "nfr_eval_mask", "nfr_test_mask"],
        "eval_metric": "rmse"
    }

def create_dummy_efr_config():
    return {
        "target_etype": ["a,r,b"],
        "reconstruct_efeat_name": "rfeat",
        "task_weight": 0.5,
        "mask_fields": ["efr_train_mask", "efr_eval_mask", "efr_test_mask"]
    }

def create_dummy_efr_config2():
    return {
        "target_etype": ["a,r,b"],
        "reconstruct_efeat_name": "rfeat",
        "mask_fields": ["efr_train_mask", "efr_eval_mask", "efr_test_mask"],
        "eval_metric": "rmse"
    }

def create_multi_task_config(tmp_path, file_name):
    yaml_object = create_dummy_config_obj()
    yaml_object["gsf"]["basic"] = {
        "backend": "gloo",
    }
    yaml_object["gsf"]["hyperparam"] = {
        "batch_size": 64,
        "eval_batch_size": 128,
    }
    yaml_object['gsf']["multi_task_learning"] = [
        {
            BUILTIN_TASK_NODE_CLASSIFICATION : create_dummy_nc_config()
        },
        {
            BUILTIN_TASK_NODE_REGRESSION : create_dummy_nr_config()
        },
        {
            BUILTIN_TASK_EDGE_CLASSIFICATION : create_dummy_ec_config()
        },
        {
            BUILTIN_TASK_EDGE_REGRESSION : create_dummy_er_config()

        },
        {
            BUILTIN_TASK_LINK_PREDICTION : create_dummy_lp_config()
        },
        {
            BUILTIN_TASK_LINK_PREDICTION : create_dummy_lp_config2()
        },
        {
            BUILTIN_TASK_RECONSTRUCT_NODE_FEAT: create_dummy_nfr_config()
        },
        {
            BUILTIN_TASK_RECONSTRUCT_NODE_FEAT: create_dummy_nfr_config2()
        },
        {
            BUILTIN_TASK_RECONSTRUCT_EDGE_FEAT: create_dummy_efr_config()
        },
        {
            BUILTIN_TASK_RECONSTRUCT_EDGE_FEAT: create_dummy_efr_config2()
        },
    ]

    with open(os.path.join(tmp_path, file_name+"_default.yaml"), "w") as f:
        yaml.dump(yaml_object, f)

def test_multi_task_config():
    with tempfile.TemporaryDirectory() as tmpdirname:
        create_multi_task_config(Path(tmpdirname), 'multi_task_test')

        args = Namespace(yaml_config_file=os.path.join(Path(tmpdirname), 'multi_task_test_default.yaml'), local_rank=0)
        config = GSConfig(args)

        assert len(config.multi_tasks) == 10
        nc_config = config.multi_tasks[0]
        assert nc_config.task_type == BUILTIN_TASK_NODE_CLASSIFICATION
        assert nc_config.task_id == f"{BUILTIN_TASK_NODE_CLASSIFICATION}-a-label_c"
        nc_config = nc_config.task_config
        assert nc_config.task_weight == 1
        assert nc_config.train_mask == "class_train_mask"
        assert nc_config.val_mask == "class_eval_mask"
        assert nc_config.test_mask == "class_test_mask"
        assert nc_config.target_ntype == "a"
        assert nc_config.label_field == "label_c"
        assert nc_config.multilabel == True
        assert nc_config.num_classes == 20
        assert len(nc_config.eval_metric) == 3
        assert nc_config.eval_metric[0] == "f1_score"
        assert nc_config.eval_metric[1] == "precision_recall"
        assert nc_config.eval_metric[2] == "roc_auc"
        assert nc_config.imbalance_class_weights.tolist() == [1,2,3,1,2,1,2,3,1,2,1,2,3,1,2,1,2,3,1,2]
        assert nc_config.multilabel_weights.tolist() == [1,2,3,1,2,1,2,3,1,2,1,2,3,1,2,1,2,3,1,2]
        assert nc_config.batch_size == 20
        assert nc_config.gamma == 2.
        assert nc_config.alpha == 0.25

        nr_config = config.multi_tasks[1]
        assert nr_config.task_type == BUILTIN_TASK_NODE_REGRESSION
        assert nr_config.task_id == f"{BUILTIN_TASK_NODE_REGRESSION}-a-label_r"
        nr_config = nr_config.task_config
        assert nr_config.task_weight == 0.5
        assert nr_config.train_mask == "reg_train_mask"
        assert nr_config.val_mask == "reg_eval_mask"
        assert nr_config.test_mask == "reg_test_mask"
        assert nr_config.target_ntype == "a"
        assert nr_config.label_field == "label_r"
        assert len(nr_config.eval_metric) == 1
        assert nr_config.eval_metric[0] == "rmse"
        assert nr_config.batch_size == 64

        ec_config = config.multi_tasks[2]
        assert ec_config.task_type == BUILTIN_TASK_EDGE_CLASSIFICATION
        assert ec_config.task_id == f"{BUILTIN_TASK_EDGE_CLASSIFICATION}-query_match_asin-label_ec"
        ec_config = ec_config.task_config
        assert ec_config.task_weight == 1
        assert ec_config.train_mask == "ec_train_mask"
        assert ec_config.val_mask == "ec_eval_mask"
        assert ec_config.test_mask == "ec_test_mask"
        assert ec_config.target_etype[0] == ("query", "match", "asin")
        assert ec_config.label_field == "label_ec"
        assert ec_config.multilabel == True
        assert ec_config.num_classes == 4
        assert ec_config.num_decoder_basis == 4
        assert ec_config.remove_target_edge_type == False
        assert ec_config.decoder_type == "MLPDecoder"
        assert ec_config.decoder_edge_feat == "feat"
        assert len(ec_config.eval_metric) == 1
        assert ec_config.eval_metric[0] == "precision_recall"
        assert ec_config.batch_size == 20
        assert ec_config.imbalance_class_weights.tolist() == [1,2,3,1]
        assert ec_config.multilabel_weights.tolist() == [1,2,3,1]

        er_config = config.multi_tasks[3]
        assert er_config.task_type == BUILTIN_TASK_EDGE_REGRESSION
        assert er_config.task_id == f"{BUILTIN_TASK_EDGE_REGRESSION}-query_match-2_asin-label_er"
        er_config = er_config.task_config
        assert er_config.task_weight == 1
        assert er_config.train_mask == "er_train_mask"
        assert er_config.val_mask == "er_eval_mask"
        assert er_config.test_mask == "er_test_mask"
        assert er_config.target_etype[0] == ("query", "match-2", "asin")
        assert er_config.label_field == "label_er"
        assert len(er_config.eval_metric) == 1
        assert er_config.eval_metric[0] == "mse"
        assert len(er_config.decoder_edge_feat) == 1
        assert er_config.decoder_edge_feat[("query","match-2","asin")] == ["feat0", "feat1"]
        assert er_config.batch_size == 64
        assert er_config.remove_target_edge_type == True
        assert er_config.decoder_type == "DenseBiDecoder"
        assert er_config.num_decoder_basis == 2

        lp_config = config.multi_tasks[4]
        assert lp_config.task_type == BUILTIN_TASK_LINK_PREDICTION
        assert lp_config.task_id == f"{BUILTIN_TASK_LINK_PREDICTION}-query_exactmatch_asin"
        lp_config = lp_config.task_config
        assert lp_config.task_weight == 1
        assert lp_config.train_mask == "lp_train_mask"
        assert lp_config.val_mask == "lp_eval_mask"
        assert lp_config.test_mask == "lp_test_mask"
        assert lp_config.train_negative_sampler == BUILTIN_LP_JOINT_NEG_SAMPLER
        assert lp_config.num_negative_edges == 4
        assert lp_config.num_negative_edges_eval == 100
        assert len(lp_config.train_etype) == 1
        assert lp_config.train_etype[0] == ("query", "exactmatch", "asin")
        assert len(lp_config.eval_etype) == 1
        assert lp_config.eval_etype[0] == ("query", "exactmatch", "asin")
        assert lp_config.exclude_training_targets == True
        assert len(lp_config.reverse_edge_types_map) == 1
        assert lp_config.reverse_edge_types_map[("query", "exactmatch","asin")] == \
            ("asin", "rev-exactmatch","query")
        assert lp_config.gamma == 2.0
        assert lp_config.lp_loss_func == BUILTIN_LP_LOSS_CROSS_ENTROPY
        assert lp_config.lp_embed_normalizer == GRAPHSTORM_LP_EMB_L2_NORMALIZATION
        assert lp_config.lp_decoder_type == BUILTIN_LP_DOT_DECODER
        assert len(lp_config.eval_metric) == 1
        assert lp_config.eval_metric[0] == "mrr"
        assert lp_config.lp_edge_weight_for_loss == "weight"

        lp_config = config.multi_tasks[5]
        assert lp_config.task_type == BUILTIN_TASK_LINK_PREDICTION
        assert lp_config.task_id == f"{BUILTIN_TASK_LINK_PREDICTION}-ALL_ETYPE"
        lp_config = lp_config.task_config
        assert lp_config.task_weight == 2
        assert lp_config.train_mask == "lp2_train_mask"
        assert lp_config.val_mask == "lp2_eval_mask"
        assert lp_config.test_mask == "lp2_test_mask"
        assert lp_config.train_negative_sampler == BUILTIN_LP_UNIFORM_NEG_SAMPLER
        assert lp_config.num_negative_edges == 16
        assert lp_config.train_etype == None
        assert lp_config.eval_etype == None
        assert lp_config.exclude_training_targets == False
        assert len(lp_config.reverse_edge_types_map) == 0
        assert lp_config.gamma == None
        assert lp_config.lp_loss_func == BUILTIN_LP_LOSS_CONTRASTIVELOSS
        assert lp_config.lp_embed_normalizer == GRAPHSTORM_LP_EMB_L2_NORMALIZATION
        assert lp_config.lp_decoder_type == BUILTIN_LP_DISTMULT_DECODER
        assert len(lp_config.eval_metric) == 1
        assert lp_config.eval_metric[0] == "mrr"
        assert config.lp_edge_weight_for_loss == None
        assert config.model_select_etype == LINK_PREDICTION_MAJOR_EVAL_ETYPE_ALL

        nfr_config = config.multi_tasks[6]
        assert nfr_config.task_type == BUILTIN_TASK_RECONSTRUCT_NODE_FEAT
        assert nfr_config.task_id == f"{BUILTIN_TASK_RECONSTRUCT_NODE_FEAT}-a-rfeat"
        nfr_config = nfr_config.task_config
        assert nfr_config.task_weight == 0.5
        assert nfr_config.train_mask == "nfr_train_mask"
        assert nfr_config.val_mask == "nfr_eval_mask"
        assert nfr_config.test_mask == "nfr_test_mask"
        assert nfr_config.target_ntype == "a"
        assert nfr_config.reconstruct_nfeat_name == "rfeat"
        assert len(nfr_config.eval_metric) == 1
        assert nfr_config.eval_metric[0] == "mse"
        assert nfr_config.batch_size == 64

        nfr_config = config.multi_tasks[7]
        assert nfr_config.task_type == BUILTIN_TASK_RECONSTRUCT_NODE_FEAT
        assert nfr_config.task_id == f"{BUILTIN_TASK_RECONSTRUCT_NODE_FEAT}-a-rfeat"
        nfr_config = nfr_config.task_config
        assert nfr_config.task_weight == 1.0
        assert nfr_config.train_mask == "nfr_train_mask"
        assert nfr_config.val_mask == "nfr_eval_mask"
        assert nfr_config.test_mask == "nfr_test_mask"
        assert nfr_config.target_ntype == "a"
        assert nfr_config.reconstruct_nfeat_name == "rfeat"
        assert len(nfr_config.eval_metric) == 1
        assert nfr_config.eval_metric[0] == "rmse"
        assert nfr_config.batch_size == 64

        # reconstruct edge feat
        efr_config = config.multi_tasks[8]
        assert efr_config.task_type == BUILTIN_TASK_RECONSTRUCT_EDGE_FEAT
        assert efr_config.task_id == f"{BUILTIN_TASK_RECONSTRUCT_EDGE_FEAT}-a_r_b-rfeat"
        efr_config = efr_config.task_config
        assert efr_config.task_weight == 0.5
        assert efr_config.train_mask == "efr_train_mask"
        assert efr_config.val_mask == "efr_eval_mask"
        assert efr_config.test_mask == "efr_test_mask"
        assert efr_config.target_etype[0] == ("a", "r", "b")
        assert efr_config.reconstruct_efeat_name == "rfeat"
        assert len(efr_config.eval_metric) == 1
        assert efr_config.eval_metric[0] == "mse"
        assert efr_config.batch_size == 64

        efr_config = config.multi_tasks[9]
        assert efr_config.task_type == BUILTIN_TASK_RECONSTRUCT_EDGE_FEAT
        assert efr_config.task_id == f"{BUILTIN_TASK_RECONSTRUCT_EDGE_FEAT}-a_r_b-rfeat"
        efr_config = efr_config.task_config
        assert efr_config.task_weight == 1.0
        assert efr_config.train_mask == "efr_train_mask"
        assert efr_config.val_mask == "efr_eval_mask"
        assert efr_config.test_mask == "efr_test_mask"
        assert efr_config.target_etype[0] == ("a", "r", "b")
        assert efr_config.reconstruct_efeat_name == "rfeat"
        assert len(efr_config.eval_metric) == 1
        assert efr_config.eval_metric[0] == "rmse"
        assert efr_config.batch_size == 64

<<<<<<< HEAD

def test_save_combined_config():
    with tempfile.TemporaryDirectory() as tmpdirname:
        # Create a basic config file
        create_basic_config(Path(tmpdirname), 'combined_test')
        save_model_path = os.path.join(tmpdirname, "model")

        # Create args with an override
        args = Namespace(
            yaml_config_file=os.path.join(Path(tmpdirname), 'combined_test.yaml'),
            local_rank=0,
            # Set save_model_path to trigger combined config saving
            save_model_path=os.path.join(tmpdirname, "model"),
            lr=0.02,  # Override the lr, fanout values from the yaml
            fanout="15,10",
        )

        # Create GSConfig, this will also create the updated yaml file
        _ = GSConfig(args)

        # Updated config should exist under the save model path
        updated_yaml = os.path.join(save_model_path, GS_RUNTIME_TRAINING_CONFIG_FILENAME)

        # Verify the file exists
        assert os.path.exists(updated_yaml)

        # Load the saved config and verify it contains the overridden value
        with open(updated_yaml, 'r') as f:
            updated_config = yaml.safe_load(f)

        # Check that the existing arg values were updated, under their existing section
        assert updated_config['gsf']['hyperparam']['lr'] == 0.02
        assert updated_config['gsf']['gnn']['fanout'] == "15,10"

def test_save_combined_new_argument():
    with tempfile.TemporaryDirectory() as tmpdirname:
        # Create a basic config file
        create_basic_config(Path(tmpdirname), 'combined_test')
        save_model_path = os.path.join(tmpdirname, "model")

        # Create args with an override, where the new arg did not exist in the original yaml
        args = Namespace(
            yaml_config_file=os.path.join(Path(tmpdirname), 'combined_test.yaml'),
            local_rank=0,
            # Set save_model_path to trigger combined config saving
            save_model_path=save_model_path,
            wd_l2norm=0.0001  # Insert a new runtime value that did not exist in the yaml
        )

        # Create GSConfig, this will also create the updated yaml file
        gs_config = GSConfig(args)
        # Ensure the new runtime value was added to the config
        assert gs_config.wd_l2norm == 0.0001

        # Updated config should exist under the save model path
        updated_yaml = os.path.join(save_model_path, GS_RUNTIME_TRAINING_CONFIG_FILENAME)

        # Verify the file exists
        assert os.path.exists(updated_yaml)

        # Load the saved config and verify it contains the overridden value
        with open(updated_yaml, 'r') as f:
            updated_config = yaml.safe_load(f)

        # Check that the wd_l2norm value was added to the 'runtime' key
        assert updated_config['gsf']['runtime']['wd_l2norm'] == 0.0001

def test_save_combined_without_partconfig():
    """When the part_config file listed in the train YAML file is missing,
    we should only log a warning, not fail the program"""
    with tempfile.TemporaryDirectory() as tmpdirname:
        # Create a basic config file
        create_basic_config(Path(tmpdirname), 'combined_test')
        save_model_path = os.path.join(tmpdirname, "model")
        part_config_file = os.path.join(tmpdirname, "part.json")

        # Create args with an override, where the new arg did not exist in the original yaml
        args = Namespace(
            yaml_config_file=os.path.join(Path(tmpdirname), 'combined_test.yaml'),
            local_rank=0,
            # Set save_model_path to trigger combined config saving
            save_model_path=save_model_path,
        )

        # Remove the part config file
        os.remove(part_config_file)

        # Try to create GSConfing, this should only log a warning about the missing part config
        with pytest.warns(UserWarning, match="Partition config file .* does not exist. .*"):
            _ = GSConfig(args)



def test_copy_gconstruct_config():
    """Ensure that we save a copy of the GConstruct config with model, if one exists"""
    with tempfile.TemporaryDirectory() as tmpdirname:
        # Create a basic config file
        create_basic_config(Path(tmpdirname), 'combined_test')
        save_model_path = os.path.join(tmpdirname, "model")
        # Copy a gconstruct file into the graph data input path
        copy_gconstruct_config(tmpdirname, GS_RUNTIME_TRAINING_CONFIG_FILENAME)
        # Test assertion, there needs to be a part config file under the input
        assert os.path.exists(os.path.join(tmpdirname, "part.json"))

        # Create runtime args, makings sure to include a save model path
        args = Namespace(
            yaml_config_file=os.path.join(Path(tmpdirname), 'combined_test.yaml'),
            local_rank=0,
            # Set save_model_path to trigger combined config saving
            save_model_path=save_model_path,
        )

        # Create GSConfig, this will also copy the GConstruct config
        _ = GSConfig(args)

        # Copied GConstruct config should exist under the save model path
        copied_gc_config = os.path.join(save_model_path, GS_RUNTIME_TRAINING_CONFIG_FILENAME)

        # Verify the file exists
        assert os.path.exists(copied_gc_config)

def test_missing_gconstruct_config():
    """Ensure that we log a warning if the GConstruct config is missing"""
    with tempfile.TemporaryDirectory() as tmpdirname:
        # Create a basic config file
        create_basic_config(Path(tmpdirname), 'combined_test')
        save_model_path = os.path.join(tmpdirname, "model")

        # Create runtime args, makings sure to include a save model path
        args = Namespace(
            yaml_config_file=os.path.join(Path(tmpdirname), 'combined_test.yaml'),
            local_rank=0,
            # Set save_model_path to trigger combined config saving
            save_model_path=save_model_path,
        )

        # Create GSConfig, this will try to copy the GConstruct config, ensure we log a warning:
        with pytest.warns(UserWarning, match="Graph construction config .* not found in .*"):
            _ = GSConfig(args)
=======
def create_fname_test_gnn_config(tmp_path, file_name):
    yaml_object = create_dummpy_config_obj()
    yaml_object["gsf"]["link_prediction"] = {}

    yaml_object["gsf"]["gnn"] = {
        "node_feat_name": ["ntype0:feat_name, feat_name2 ", "ntype1:fname"],
    }
    with open(os.path.join(tmp_path, file_name+"1.yaml"), "w") as f:
        yaml.dump(yaml_object, f)

    yaml_object["gsf"]["gnn"] = {
        "node_feat_name": ["ntype0:feat_name, feat_name2 ", "ntype1:fname", "ntype0:feat_name3"],
    }
    with open(os.path.join(tmp_path, file_name+"2.yaml"), "w") as f:
        yaml.dump(yaml_object, f)

    yaml_object["gsf"]["gnn"] = {
        "node_feat_name": ["ntype0:feat_name, feat_name2 ", "ntype1:fname,fname1", "ntype0:feat_name,feat_name3", "ntype1:fname"],
    }
    with open(os.path.join(tmp_path, file_name+"3.yaml"), "w") as f:
        yaml.dump(yaml_object, f)

def test_node_feat_name():
    with tempfile.TemporaryDirectory() as tmpdirname:
        create_fname_test_gnn_config(Path(tmpdirname), 'node_feat_test')

        args = Namespace(yaml_config_file=os.path.join(Path(tmpdirname), 'node_feat_test1.yaml'),
                         local_rank=0)
        config = GSConfig(args)
        assert len(config.node_feat_name) == 2
        assert 'ntype0' in config.node_feat_name
        assert config.node_feat_name['ntype0'] == ["feat_name", "feat_name2"]
        assert 'ntype1' in config.node_feat_name
        assert config.node_feat_name['ntype1'] == ["fname"]

        args = Namespace(yaml_config_file=os.path.join(Path(tmpdirname), 'node_feat_test2.yaml'),
                         local_rank=0)
        config = GSConfig(args)
        assert len(config.node_feat_name) == 2
        assert 'ntype0' in config.node_feat_name
        assert len(config.node_feat_name['ntype0']) == 2
        assert isinstance(config.node_feat_name['ntype0'][0], FeatureGroup)
        assert isinstance(config.node_feat_name['ntype0'][1], FeatureGroup)
        assert len(config.node_feat_name['ntype0'][0].feature_group) == 2
        assert config.node_feat_name['ntype0'][0].feature_group == ["feat_name", "feat_name2"]
        assert len(config.node_feat_name['ntype0'][1].feature_group) == 1
        assert config.node_feat_name['ntype0'][1].feature_group == ["feat_name3"]
        assert 'ntype1' in config.node_feat_name
        assert config.node_feat_name['ntype1'] == ["fname"]

        args = Namespace(yaml_config_file=os.path.join(Path(tmpdirname), 'node_feat_test3.yaml'),
                         local_rank=0)
        config = GSConfig(args)
        assert len(config.node_feat_name) == 2
        assert 'ntype0' in config.node_feat_name
        assert len(config.node_feat_name['ntype0']) == 2
        assert isinstance(config.node_feat_name['ntype0'][0], FeatureGroup)
        assert isinstance(config.node_feat_name['ntype0'][1], FeatureGroup)
        assert len(config.node_feat_name['ntype0'][0].feature_group) == 2
        assert config.node_feat_name['ntype0'][0].feature_group == ["feat_name", "feat_name2"]
        assert len(config.node_feat_name['ntype0'][1].feature_group) == 2
        assert config.node_feat_name['ntype0'][1].feature_group == ["feat_name", "feat_name3"]

        assert 'ntype1' in config.node_feat_name
        assert len(config.node_feat_name['ntype1']) == 2
        assert isinstance(config.node_feat_name['ntype1'][0], FeatureGroup)
        assert isinstance(config.node_feat_name['ntype1'][1], FeatureGroup)
        assert len(config.node_feat_name['ntype1'][0].feature_group) == 2
        assert config.node_feat_name['ntype1'][0].feature_group == ["fname", "fname1"]
        assert len(config.node_feat_name['ntype1'][1].feature_group) == 1
        assert config.node_feat_name['ntype1'][1].feature_group == ["fname"]
>>>>>>> b3ac5111
<|MERGE_RESOLUTION|>--- conflicted
+++ resolved
@@ -19,12 +19,9 @@
 import shutil
 import sys
 import tempfile
-<<<<<<< HEAD
 import yaml
-=======
 import pytest
 import hashlib
->>>>>>> b3ac5111
 from argparse import Namespace
 from pathlib import Path
 
@@ -62,6 +59,11 @@
                                BUILTIN_LP_TRANSE_L1_DECODER,
                                BUILTIN_LP_TRANSE_L2_DECODER)
 from graphstorm.config.config import LINK_PREDICTION_MAJOR_EVAL_ETYPE_ALL
+from config_utils import create_dummy_config_obj, create_basic_config
+
+# Get location of test file
+_ROOT = os.path.abspath(os.path.dirname(__file__))
+
 from graphstorm.config.config import get_mttask_id
 
 def test_get_mttask_id():
@@ -108,11 +110,6 @@
     task_id = get_mttask_id(task_type, ntype=ntype, etype=etype, label=label)
     etype_info = etype_info[:64] + hasher.hexdigest()[:8]
     assert task_id == "-".join([task_type, etype_info])
-
-from config_utils import create_dummy_config_obj, create_basic_config
-
-# Get location of test file
-_ROOT = os.path.abspath(os.path.dirname(__file__))
 
 def check_failure(config, field):
     has_error = False
@@ -2495,7 +2492,6 @@
         assert efr_config.eval_metric[0] == "rmse"
         assert efr_config.batch_size == 64
 
-<<<<<<< HEAD
 
 def test_save_combined_config():
     with tempfile.TemporaryDirectory() as tmpdirname:
@@ -2635,7 +2631,7 @@
         # Create GSConfig, this will try to copy the GConstruct config, ensure we log a warning:
         with pytest.warns(UserWarning, match="Graph construction config .* not found in .*"):
             _ = GSConfig(args)
-=======
+
 def create_fname_test_gnn_config(tmp_path, file_name):
     yaml_object = create_dummpy_config_obj()
     yaml_object["gsf"]["link_prediction"] = {}
@@ -2706,5 +2702,4 @@
         assert len(config.node_feat_name['ntype1'][0].feature_group) == 2
         assert config.node_feat_name['ntype1'][0].feature_group == ["fname", "fname1"]
         assert len(config.node_feat_name['ntype1'][1].feature_group) == 1
-        assert config.node_feat_name['ntype1'][1].feature_group == ["fname"]
->>>>>>> b3ac5111
+        assert config.node_feat_name['ntype1'][1].feature_group == ["fname"]