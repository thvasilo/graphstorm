"""
    Copyright 2023 Contributors

    Licensed under the Apache License, Version 2.0 (the "License");
    you may not use this file except in compliance with the License.
    You may obtain a copy of the License at

       http://www.apache.org/licenses/LICENSE-2.0

    Unless required by applicable law or agreed to in writing, software
    distributed under the License is distributed on an "AS IS" BASIS,
    WITHOUT WARRANTIES OR CONDITIONS OF ANY KIND, either express or implied.
    See the License for the specific language governing permissions and
    limitations under the License.

    Test functions and classes in the dataloading.py
"""
import os
import tempfile
import shutil
import numpy as np
import multiprocessing as mp
import torch.distributed as dist
from unittest.mock import patch, MagicMock

import torch as th
import dgl
import pytest
from data_utils import (
    generate_dummy_hetero_graph,
    generate_dummy_dist_graph,
    generate_special_dummy_dist_graph_for_efeat_gnn,
    generate_dummy_dist_graph_reconstruct,
    generate_dummy_dist_graph_homogeneous_failure_graph,
    generate_dummy_dist_graph_multi_task,
    create_distill_data,
    SIZE_DICT
)

import graphstorm as gs
from graphstorm.config import (TaskInfo,
                               BUILTIN_TASK_NODE_CLASSIFICATION,
                               BUILTIN_TASK_NODE_REGRESSION,
                               BUILTIN_TASK_EDGE_CLASSIFICATION,
                               BUILTIN_TASK_LINK_PREDICTION)
from graphstorm.config import FeatureGroup
from graphstorm.utils import setup_device, get_device
from graphstorm.dataloading import GSgnnData
from graphstorm.dataloading import GSgnnAllEtypeLinkPredictionDataLoader
from graphstorm.dataloading import (GSgnnNodeDataLoader,
                                    GSgnnEdgeDataLoader,
                                    GSgnnNodeSemiSupDataLoader,
                                    GSgnnRealtimeInferNodeDataLoader)
from graphstorm.dataloading import (GSgnnLinkPredictionDataLoaderBase,
                                    GSgnnLinkPredictionDataLoader,
                                    GSgnnLPJointNegDataLoader,
                                    GSgnnLPInBatchJointNegDataLoader,
                                    GSgnnLPLocalUniformNegDataLoader,
                                    GSgnnLPLocalJointNegDataLoader,
                                    FastGSgnnLinkPredictionDataLoader,
                                    FastGSgnnLPJointNegDataLoader,
                                    FastGSgnnLPLocalUniformNegDataLoader,
                                    FastGSgnnLPLocalJointNegDataLoader)
from graphstorm.dataloading import (GSgnnLinkPredictionTestDataLoader,
                                    GSgnnLinkPredictionJointTestDataLoader,
                                    GSgnnLinkPredictionPredefinedTestDataLoader)
from graphstorm.dataloading import DistillDataloaderGenerator, DistillDataManager
from graphstorm.dataloading import DistributedFileSampler
from graphstorm.dataloading import GSgnnMultiTaskDataLoader
from graphstorm.dataloading import (BUILTIN_LP_UNIFORM_NEG_SAMPLER,
                                    BUILTIN_LP_JOINT_NEG_SAMPLER,
                                    BUILTIN_LP_FIXED_NEG_SAMPLER)

from graphstorm.dataloading.sampler import InbatchJointUniform
from graphstorm.dataloading.sampler import GlobalUniform
from graphstorm.dataloading.sampler import (GSHardEdgeDstNegativeSampler,
                                             GSFixedEdgeDstNegativeSampler)

from graphstorm.dataloading.dataset import (prepare_batch_input,
                                            prepare_batch_edge_input)
from graphstorm.dataloading.utils import modify_fanout_for_target_etype
from graphstorm.dataloading.utils import trim_data

from numpy.testing import assert_equal, assert_almost_equal
from transformers import AutoTokenizer
from torch.utils.data import DataLoader

def get_nonzero(mask):
    mask = mask[0:len(mask)]
    return th.nonzero(mask, as_tuple=True)[0]

def test_GSgnnData():
    # Create dist graph without reverse edges
    # initialize the torch distributed environment
    th.distributed.init_process_group(backend='gloo',
                                      init_method='tcp://127.0.0.1:23456',
                                      rank=0,
                                      world_size=1)
    tr_ntypes = ['n1']
    va_ntypes = ['n1']
    ts_ntypes = ['n1']
    in_ntypes = ['n1']

    with tempfile.TemporaryDirectory() as tmpdirname:
        # get the test dummy distributed graph
        dist_graph, part_config = generate_dummy_dist_graph(graph_name='dummy',
                                                            dirname=tmpdirname, add_reverse=False)
        gdata = GSgnnData(part_config=part_config)

        assert gdata.graph_name == 'dummy'
        assert gdata.node_feat_field == None
        assert gdata.edge_feat_field == None
        assert gdata.has_node_feats('n1') is False
        assert gdata.has_node_feats(('n0', 'r0', 'n1')) is False
        assert gdata.has_node_lm_feats('n1') is False
        assert gdata.has_edge_lm_feats(('n0', 'r0', 'n1')) is False

        # test node train/val/test idxs
        for ntype in tr_ntypes:
            assert th.all(gdata.get_node_train_set(ntype)[ntype] == get_nonzero(dist_graph.nodes[ntype].data['train_mask']))
        for ntype in va_ntypes:
            assert th.all(gdata.get_node_val_set(ntype)[ntype] == get_nonzero(dist_graph.nodes[ntype].data['val_mask']))
        for ntype in ts_ntypes:
            assert th.all(gdata.get_node_test_set(ntype)[ntype] == get_nonzero(dist_graph.nodes[ntype].data['test_mask']))
        for ntype in in_ntypes:
            # with test mask
            assert th.all(gdata.get_node_infer_set(ntype)[ntype] == get_nonzero(dist_graph.nodes[ntype].data['test_mask']))
        # without test mask
        assert th.all(gdata.get_node_infer_set('n0')['n0'] == th.arange(dist_graph.num_nodes('n0')))

        # check node label
        labels = gdata.get_node_feats({'n1': th.tensor([0, 1])}, 'label')
        assert len(labels.keys()) == 1
        assert 'n1' in labels
        try:
            labels = gdata.get_node_feats({'n0': th.tensor([0, 1])}, 'label')
            no_label = False
        except:
            no_label = True
        assert no_label

        tr_etypes = [('n0', 'r1', 'n1'), ('n0', 'r0', 'n1')]
        va_etypes = [('n0', 'r1', 'n1'), ('n0', 'r0', 'n1')]
        ts_etypes = [('n0', 'r1', 'n1'), ('n0', 'r0', 'n1')]
        if_etypes = [('n0', 'r1', 'n1'), ('n0', 'r0', 'n1')]
        # test edge train/val/test idxs
        train_idxs = gdata.get_edge_train_set()
        assert len(train_idxs) == 2
        for etype in tr_etypes:
            assert th.all(gdata.get_edge_train_set(etype)[etype] == get_nonzero(dist_graph.edges[etype[1]].data['train_mask']))
            assert th.all(train_idxs[etype] == get_nonzero(dist_graph.edges[etype[1]].data['train_mask']))

        val_idxs = gdata.get_edge_val_set()
        assert len(val_idxs) == 2
        for etype in va_etypes:
            assert th.all(gdata.get_edge_val_set(etype)[etype] == get_nonzero(dist_graph.edges[etype[1]].data['val_mask']))
            assert th.all(val_idxs[etype] == get_nonzero(dist_graph.edges[etype[1]].data['val_mask']))

        test_idxs = gdata.get_edge_test_set()
        for etype in ts_etypes:
            assert th.all(gdata.get_edge_test_set(etype)[etype] == get_nonzero(dist_graph.edges[etype[1]].data['test_mask']))
            assert th.all(test_idxs[etype] == get_nonzero(dist_graph.edges[etype[1]].data['test_mask']))

        infer_idxs = gdata.get_edge_infer_set()
        assert len(infer_idxs) == 2
        for etype in if_etypes:
            assert th.all(gdata.get_edge_infer_set(etype)[etype] == get_nonzero(dist_graph.edges[etype[1]].data['test_mask']))
            assert th.all(infer_idxs[etype] == get_nonzero(dist_graph.edges[etype[1]].data['test_mask']))

        # check edge label
        labels = gdata.get_edge_feats({('n0', 'r1', 'n1'): th.tensor([0, 1])}, 'label')
        assert len(labels.keys()) == 1
        assert ('n0', 'r1', 'n1') in labels
        try:
            labels = gdata.get_edge_feats({('n0', 'r0', 'n1'): th.tensor([0, 1])}, 'label')
            no_label = False
        except:
            no_label = True
        assert no_label

        ##################################
        # provide node feat and edge feat
        gdata = GSgnnData(part_config=part_config, node_feat_field='feat', edge_feat_field='feat', lm_feat_ntypes=['n0'], lm_feat_etypes=[('n0', 'r0', 'n1')])

        assert gdata.graph_name == 'dummy'
        assert gdata.node_feat_field == 'feat'
        assert gdata.edge_feat_field == 'feat'
        assert gdata.has_node_feats('n0') is True
        assert gdata.has_node_feats(('n0', 'r0', 'n1')) is True
        assert gdata.has_node_feats('n1') is True
        assert gdata.has_node_feats(('n0', 'r1', 'n1')) is True
        assert gdata.has_node_lm_feats('n0') is True
        assert gdata.has_edge_lm_feats(('n0', 'r0', 'n1')) is True
        assert gdata.has_node_lm_feats('n1') is False
        assert gdata.has_edge_lm_feats(('n0', 'r1', 'n1')) is False

        feat = gdata.get_node_feats({'n0': th.tensor([0, 1])}, 'feat')
        assert th.all(feat['n0'] == dist_graph.nodes['n0'].data['feat'][th.tensor([0, 1])])
        feat = gdata.get_node_feats({'n0': th.tensor([0, 1])}, {'n0':['feat', 'feat1']})
        assert th.all(feat['n0'] == \
                      th.cat([dist_graph.nodes['n0'].data['feat'][th.tensor([0, 1])],
                             dist_graph.nodes['n0'].data['feat1'][th.tensor([0, 1])]], dim=1))
        try:
            feat = gdata.get_node_feats({'n0': th.tensor([0, 1])}, "feat2")
            no_feat = False
        except:
            no_feat = True
        assert no_feat

        feat = gdata.get_node_feats({'n0': th.tensor([0, 1]),
                                     'n1': th.tensor([0, 1])},
                                     {'n0':['feat', 'feat1'],
                                      'n1':['feat1']})
        assert len(feat) == 2
        assert th.all(feat['n0'] == \
            th.cat([dist_graph.nodes['n0'].data['feat'][th.tensor([0, 1])],
                   dist_graph.nodes['n0'].data['feat1'][th.tensor([0, 1])]], dim=1))
        assert th.all(feat['n1'] == dist_graph.nodes['n1'].data['feat1'][th.tensor([0, 1])])

        feat = gdata.get_edge_feats({('n0', 'r0', 'n1'): th.tensor([0, 1])}, 'feat')
        assert th.all(feat[('n0', 'r0', 'n1')] == dist_graph.edges[('n0', 'r0', 'n1')].data['feat'][th.tensor([0, 1])])
        feat = gdata.get_edge_feats({('n0', 'r0', 'n1'): th.tensor([0, 1])}, {('n0', 'r0', 'n1'): ['feat']})
        assert th.all(feat[('n0', 'r0', 'n1')] == dist_graph.edges[('n0', 'r0', 'n1')].data['feat'][th.tensor([0, 1])])
        try:
            feat = gdata.get_edge_feats({('n0', 'r0', 'n1'): th.tensor([0, 1])}, "fea2")
            no_feat = False
        except:
            no_feat = True
        assert no_feat
        feat = gdata.get_edge_feats({('n0', 'r0', 'n1'): th.tensor([0, 1]),
                                     ('n0', 'r1', 'n1'): th.tensor([0, 1])},
                                     'feat')
        assert len(feat) == 2
        assert th.all(feat[('n0', 'r0', 'n1')] == dist_graph.edges[('n0', 'r0', 'n1')].data['feat'][th.tensor([0, 1])])
        assert th.all(feat[('n0', 'r1', 'n1')] == dist_graph.edges[('n0', 'r1', 'n1')].data['feat'][th.tensor([0, 1])])
        try:
            feat = gdata.get_edge_feats({('n0', 'r0', 'n1'): th.tensor([0, 1]),
                                         ('n0', 'r1', 'n1'): th.tensor([0, 1])},
                                        {('n0', 'r0', 'n1'):'feat',
                                         ('n0', 'r1', 'n1'):'feat1'})
            no_feat = False
        except:
            no_feat = True
        assert no_feat

        ########################
        # Test internal functions
        # test _check_ntypes
        ntypes = None
        try:
            ntypes = gdata._check_ntypes(ntypes)
            err_check = False
        except:
            err_check = True
        assert err_check
        ntypes = 'n0'
        ntypes = gdata._check_ntypes(ntypes)
        assert len(ntypes) == 1
        assert ntypes[0] == 'n0'
        ntypes = ['n0', 'n1']
        ntypes = gdata._check_ntypes(ntypes)
        assert len(ntypes) == 2
        assert ntypes[0] == 'n0'
        assert ntypes[1] == 'n1'
        ntypes = {'n1':0}
        try:
            ntypes = gdata._check_ntypes(ntypes)
            err_check = False
        except:
            err_check = True
        assert err_check

        # test _check_node_mask
        ntypes = 'n0'
        masks = gdata._check_node_mask(ntypes, 'train_m')
        assert len(masks) == 1
        assert masks[0] == 'train_m'
        ntypes = ['n0', 'n1']
        masks = gdata._check_node_mask(ntypes, 'train_m')
        assert len(masks) == 2
        assert masks[0] == 'train_m'
        assert masks[1] == 'train_m'
        ntypes = ['n0', 'n1']
        masks = gdata._check_node_mask(ntypes, ['train_m0', 'train_m1'])
        assert len(masks) == 2
        assert masks[0] == 'train_m0'
        assert masks[1] == 'train_m1'
        ntypes = ['n0', 'n1']
        try:
            masks = gdata._check_node_mask(ntypes, ['train_m0'])
            err_mask = False
        except:
            err_mask = True
        assert err_mask

        # test _check_etypes
        etypes = None
        try:
            etypes = gdata._check_etypes(etypes)
            err_check = False
        except:
            err_check = True
        assert err_check
        etypes = ('n0', 'r0', 'n1')
        etypes = gdata._check_etypes(etypes)
        assert len(etypes) == 1
        assert etypes[0] == ('n0', 'r0', 'n1')
        etypes = [('n0', 'r0', 'n1'), ('n0', 'r0', 'n2')]
        etypes = gdata._check_etypes(etypes)
        assert len(etypes) == 2
        assert etypes[0] == ('n0', 'r0', 'n1')
        assert etypes[1] == ('n0', 'r0', 'n2')
        etypes = {('n0', 'r0', 'n2'):0}
        try:
            etypes = gdata._check_etypes(etypes)
            err_check = False
        except:
            err_check = True
        assert err_check

        # test _check_edge_mask
        etypes = ('n0', 'r0', 'n1')
        masks = gdata._check_edge_mask(etypes, 'train_m')
        assert len(masks) == 1
        assert masks[0] == 'train_m'
        etypes = [('n0', 'r0', 'n1'), ('n0', 'r0', 'n2')]
        masks = gdata._check_edge_mask(etypes, 'train_m')
        assert len(masks) == 2
        assert masks[0] == 'train_m'
        assert masks[1] == 'train_m'
        etypes = [('n0', 'r0', 'n1'), ('n0', 'r0', 'n2')]
        masks = gdata._check_edge_mask(etypes, ['train_m0', 'train_m1'])
        assert len(masks) == 2
        assert masks[0] == 'train_m0'
        assert masks[1] == 'train_m1'
        etypes = [('n0', 'r0', 'n1'), ('n0', 'r0', 'n2')]
        try:
            masks = gdata._check_edge_mask(etypes, ['train_m0'])
            err_mask = False
        except:
            err_mask = True
        assert err_mask

        # test _exclude_reverse_etype
        etypes = [('n0', 'r0', 'n1'), ('n0', 'r0', 'n2'), ('n1', 'r2', 'n0'), ('n2', 'r3', 'n0')]
        new_etypes = gdata._exclude_reverse_etype(etypes)
        assert len(new_etypes) == 4
        assert set(etypes) == set(new_etypes)

        new_etypes = gdata._exclude_reverse_etype(etypes, reverse_edge_types_map={('n0', 'r0', 'n2'): ('n2', 'r3', 'n0')})
        assert len(new_etypes) == 3
        assert set(etypes[:3]) == set(new_etypes)

        new_etypes = gdata._exclude_reverse_etype(etypes, reverse_edge_types_map={('n2', 'r3', 'n0'): ('n0', 'r0', 'n2'),
            ('n1', 'r2', 'n0'):('n0', 'r0', 'n1')})
        assert len(new_etypes) == 2
        assert set(etypes[2:]) == set(new_etypes)

    # after test pass, destroy all process group
    th.distributed.destroy_process_group()

def test_GSgnnData2():
    # Create dist graph with reverse edges
    # initialize the torch distributed environment
    th.distributed.init_process_group(backend='gloo',
                                      init_method='tcp://127.0.0.1:23456',
                                      rank=0,
                                      world_size=1)

    with tempfile.TemporaryDirectory() as tmpdirname:
        # get the test dummy distributed graph
        dist_graph, part_config = generate_dummy_dist_graph(graph_name='dummy',
                                                            dirname=tmpdirname, add_reverse=True)
        # there will be three etypes:
        # ('n0', 'r1', 'n1'), ('n0', 'r0', 'n1'), ("n1", "r2", "n0")
        gdata = GSgnnData(part_config=part_config)

        # There are reverse edges
        tr_etypes = [('n0', 'r1', 'n1'), ('n0', 'r0', 'n1')]
        va_etypes = [('n0', 'r1', 'n1'), ('n0', 'r0', 'n1')]
        ts_etypes = [('n0', 'r1', 'n1'), ('n0', 'r0', 'n1')]
        if_etypes = [('n0', 'r1', 'n1'), ('n0', 'r0', 'n1')]
        extra_etype = ("n1", "r2", "n0")
        # test edge train/val/test idxs
        train_idxs = gdata.get_edge_train_set()
        assert len(train_idxs) == 3
        for etype in tr_etypes:
            assert th.all(gdata.get_edge_train_set(etype)[etype] == get_nonzero(dist_graph.edges[etype[1]].data['train_mask']))
            assert th.all(train_idxs[etype] == get_nonzero(dist_graph.edges[etype[1]].data['train_mask']))
        # extra_etype does not have train_mask
        assert th.all(gdata.get_edge_train_set(extra_etype)[extra_etype] == \
            th.arange(dist_graph.num_edges(extra_etype)))
        assert th.all(train_idxs[extra_etype] == \
            th.arange(dist_graph.num_edges(extra_etype)))

        # extra_etype does not have val_mask
        # will skip it.
        val_idxs = gdata.get_edge_val_set()
        assert len(val_idxs) == 2
        for etype in va_etypes:
            assert th.all(gdata.get_edge_val_set(etype)[etype] == get_nonzero(dist_graph.edges[etype[1]].data['val_mask']))
            assert th.all(val_idxs[etype] == get_nonzero(dist_graph.edges[etype[1]].data['val_mask']))

        # extra_etype does not have test_mask
        # will skip it.
        test_idxs = gdata.get_edge_test_set()
        for etype in ts_etypes:
            assert th.all(gdata.get_edge_test_set(etype)[etype] == get_nonzero(dist_graph.edges[etype[1]].data['test_mask']))
            assert th.all(test_idxs[etype] == get_nonzero(dist_graph.edges[etype[1]].data['test_mask']))

        infer_idxs = gdata.get_edge_infer_set()
        assert len(infer_idxs) == 3
        for etype in if_etypes:
            assert th.all(gdata.get_edge_infer_set(etype)[etype] == get_nonzero(dist_graph.edges[etype[1]].data['test_mask']))
            assert th.all(infer_idxs[etype] == get_nonzero(dist_graph.edges[etype[1]].data['test_mask']))
        # extra_etype does not have test_mask
        assert th.all(gdata.get_edge_infer_set(extra_etype)[extra_etype] == \
            th.arange(dist_graph.num_edges(extra_etype)))
        assert th.all(infer_idxs[extra_etype] ==
            th.arange(dist_graph.num_edges(extra_etype)))

        # with reverse edges
        train_idxs = gdata.get_edge_train_set(reverse_edge_types_map={
            ('n0', 'r1', 'n1'): ("n1", "r2", "n0")
        })
        assert len(train_idxs) == 2
        for etype in tr_etypes:
            assert th.all(train_idxs[etype] == get_nonzero(dist_graph.edges[etype[1]].data['train_mask']))
        infer_idxs = gdata.get_edge_infer_set(reverse_edge_types_map={
            ('n0', 'r1', 'n1'): ("n1", "r2", "n0")
        })
        assert len(infer_idxs) == 2
        for etype in if_etypes:
            assert th.all(infer_idxs[etype] == get_nonzero(dist_graph.edges[etype[1]].data['test_mask']))

        train_idxs = gdata.get_edge_train_set(reverse_edge_types_map={
            ('n0', 'r1', 'n1'): ("n1", "r2", "n0"),
            ('n0', 'r0', 'n1'): ('n0', 'r0', 'n1') # fake reverse etype
        })
        assert len(train_idxs) == 1
        val_idxs = gdata.get_edge_val_set(reverse_edge_types_map={
            ('n0', 'r1', 'n1'): ("n1", "r2", "n0"),
            ('n0', 'r0', 'n1'): ('n0', 'r0', 'n1') # fake reverse etype
        })
        assert len(val_idxs) == 1
        test_idxs = gdata.get_edge_test_set(reverse_edge_types_map={
            ('n0', 'r1', 'n1'): ("n1", "r2", "n0"),
            ('n0', 'r0', 'n1'): ('n0', 'r0', 'n1') # fake reverse etype
        })
        assert len(test_idxs) == 1
        infer_idxs = gdata.get_edge_infer_set(reverse_edge_types_map={
            ('n0', 'r1', 'n1'): ("n1", "r2", "n0"),
            ('n0', 'r0', 'n1'): ('n0', 'r0', 'n1') # fake reverse etype
        })
        assert len(infer_idxs) == 1

    # after test pass, destroy all process group
    th.distributed.destroy_process_group()

def test_GSgnnData_edge_feat():
    """ Test GSgnnData built-in functions.

    Currently only test the ``get_blocks_edge_feats`` for normal test cases.
    """
    # initialize the torch distributed environment
    th.distributed.init_process_group(backend='gloo',
                                      init_method='tcp://127.0.0.1:23456',
                                      rank=0,
                                      world_size=1)

    with tempfile.TemporaryDirectory() as tmpdirname:
        # get the test dummy distributed graph with determistic graph structure
        _, part_config = generate_dummy_dist_graph(graph_name='dummy',
                                                   dirname=tmpdirname, add_reverse=True,
                                                   is_random=False)
        # there will be three etypes:
        # ('n0', 'r1', 'n1'), ('n0', 'r0', 'n1'), ("n1", "r2", "n0")
        gdata = GSgnnData(part_config=part_config)

        # Test 0: empty edge feature fields, should return a list with two empty dicts
        efeat_fields = {}
        target_idx = {('n0', 'r1', 'n1'): [0]}
        dataloader = GSgnnEdgeDataLoader(gdata, target_idx, [100, 100], 10,
                                        label_field='label',
                                        train_task=False, remove_target_edge_type=False)
        for _, _, blocks in dataloader:
            edge_feat_list = gdata.get_blocks_edge_feats(blocks, efeat_fields)
            assert len(edge_feat_list) == 2
            assert edge_feat_list[0] == {}
            assert edge_feat_list[1] == {}

        # Test 1: all edge feature fields, should return a list with two dicts
        efeat_fields = {
            ('n0', 'r0', 'n1'): ['feat'],
            ('n0', 'r1', 'n1'): ['feat']
        }
        for _, _, blocks in dataloader:
            edge_feat_list = gdata.get_blocks_edge_feats(blocks, efeat_fields)
            assert len(edge_feat_list) == 2
            assert edge_feat_list[0][('n0', 'r0', 'n1')].shape[1] == 2
            assert edge_feat_list[0][('n0', 'r1', 'n1')].shape[1] == 2
            assert ('n1', 'r2', 'n0') not in edge_feat_list[0]
            assert edge_feat_list[1][('n0', 'r0', 'n1')].shape[1] == 2
            assert edge_feat_list[1][('n0', 'r1', 'n1')].shape[1] == 2
            assert ('n1', 'r2', 'n0') not in edge_feat_list[1]
            # check extracted featuer values
            assert_equal(edge_feat_list[1][('n0', 'r1', 'n1')][0].numpy(),
                         gdata.g.edges[('n0', 'r1', 'n1')].data['feat'][0][0].numpy())

        # Test 2: partial edge feature fields, should return a list with two dicts
        efeat_fields = {
            ('n0', 'r1', 'n1'): ['feat']
        }
        for _, _, blocks in dataloader:
            edge_feat_list = gdata.get_blocks_edge_feats(blocks, efeat_fields)
            assert len(edge_feat_list) == 2
            assert edge_feat_list[0][('n0', 'r1', 'n1')].shape[1] == 2
            assert edge_feat_list[1][('n0', 'r1', 'n1')].shape[1] == 2
            assert ('n0', 'r0', 'n1') not in edge_feat_list[0]
            assert ('n1', 'r2', 'n0') not in edge_feat_list[0]
            assert edge_feat_list[1][('n0', 'r1', 'n1')].shape[1] == 2
            assert_equal(edge_feat_list[1][('n0', 'r1', 'n1')][0].numpy(),
                         gdata.g.edges[('n0', 'r1', 'n1')].data['feat'][0][0].numpy())

        # Test 3: one non-existing edge feature fields, will trigger an assertion error
        efeat_fields = {
            ('n0', 'r0', 'n1'): ['none'],
            ('n0', 'r1', 'n1'): ['feat', 'none']
        }
        for _, _, blocks in dataloader:
            try:
                edge_feat_list = gdata.get_blocks_edge_feats(blocks, efeat_fields)
            except:
                edge_feat_list = {}
            assert len(edge_feat_list) == 0

        # Test 4: all non-existing edge feature fields, should trigger an assertion error
        efeat_fields = {
            ('n0', 'r0', 'n1'): ['none'],
            ('n0', 'r1', 'n1'): ['none']
        }
        for _, _, blocks in dataloader:
            try:
                edge_feat_list = gdata.get_blocks_edge_feats(blocks, efeat_fields)
            except:
                edge_feat_list = {}
            assert len(edge_feat_list) == 0

        # Test 5: layer 0 has edge feature, and layer 1 not, i.e., empty dict
        target_idx = {'n0': [0]}
        dataloader = GSgnnNodeDataLoader(gdata, target_idx, [100, 100], 10,
                                        label_field='label',
                                        train_task=False)
        efeat_fields = {
            ('n0', 'r0', 'n1'): ['feat'],
            ('n0', 'r1', 'n1'): ['feat']
        }
        for _, _, blocks in dataloader:
            edge_feat_list = gdata.get_blocks_edge_feats(blocks, efeat_fields)
            assert len(edge_feat_list) == 2
            assert edge_feat_list[0][('n0', 'r0', 'n1')].shape[1] == 2
            assert edge_feat_list[0][('n0', 'r1', 'n1')].shape[1] == 2
            assert edge_feat_list[1] == {}

    # after test pass, destroy all process group
    th.distributed.destroy_process_group()

def test_GSgnnData_edge_feat2():
    """ Test GSgnnData built-in functions for a special test case.

    The special test case is about only layer 0 has edge feature, but layer 1 does not.
    """
    # initialize the torch distributed environment
    th.distributed.init_process_group(backend='gloo',
                                      init_method='tcp://127.0.0.1:23456',
                                      rank=0,
                                      world_size=1)

    with tempfile.TemporaryDirectory() as tmpdirname:
        # get the test dummy distributed graph with determistic graph structure
        _, part_config = generate_special_dummy_dist_graph_for_efeat_gnn(graph_name='dummy4ef',
                                                                         dirname=tmpdirname,
                                                                         is_random=False)
        # there will be two etypes:
        # ('n0', 'r1', 'n1'), ('n1', 'r1', 'n2')
        gdata = GSgnnData(part_config=part_config)

        # Test 1: layer 0 has edge feature, and layer 1 not, i.e., empty dict
        target_idx = {'n2': [0]}
        dataloader = GSgnnNodeDataLoader(gdata, target_idx,
                                         [{("n0", "r0", "n1"):100, ("n1", "r1", "n2"):0},
                                          {("n0", "r0", "n1"):0, ("n1", "r1", "n2"):100}],
                                         10,
                                        label_field='label',
                                        train_task=False)
        efeat_fields = {
            ('n1', 'r1', 'n2'): ['feat'],
        }
        for _, _, blocks in dataloader:
            edge_feat_list = gdata.get_blocks_edge_feats(blocks, efeat_fields)
            assert len(edge_feat_list) == 2
            assert edge_feat_list[1][('n1', 'r1', 'n2')].shape[1] == 2
            assert edge_feat_list[0] == {}

    # after test pass, destroy all process group
    th.distributed.destroy_process_group()


@pytest.mark.parametrize("batch_size", [1, 10, 128])
def test_GSgnnAllEtypeLinkPredictionDataLoader(batch_size):
    # initialize the torch distributed environment
    th.distributed.init_process_group(backend='gloo',
                                      init_method='tcp://127.0.0.1:23456',
                                      rank=0,
                                      world_size=1)

    tr_etypes = [("n0", "r1", "n1"), ("n0", "r0", "n1")]
    with tempfile.TemporaryDirectory() as tmpdirname:
        # get the test dummy distributed graph
        _, part_config = generate_dummy_dist_graph(graph_name='dummy', dirname=tmpdirname)
        lp_data = GSgnnData(part_config=part_config)

    # successful initialization with default setting
    train_idxs = lp_data.get_edge_train_set(tr_etypes)
    dataloader = GSgnnAllEtypeLinkPredictionDataLoader(
        lp_data,
        target_idx=train_idxs,
        fanout=[],
        batch_size=batch_size,
        num_negative_edges=4,
        exclude_training_targets=False)

    for input_nodes, pos_graph, neg_graph, blocks in dataloader:
        assert "n0" in input_nodes
        assert "n1" in input_nodes

        etypes = pos_graph.canonical_etypes
        assert ("n0", "r1", "n1") in etypes
        assert ("n0", "r0", "n1") in etypes

        etypes = neg_graph.canonical_etypes
        assert ("n0", "r1", "n1") in etypes
        assert ("n0", "r0", "n1") in etypes
    th.distributed.destroy_process_group()

def test_node_dataloader():
    # initialize the torch distributed environment
    th.distributed.init_process_group(backend='gloo',
                                      init_method='tcp://127.0.0.1:23456',
                                      rank=0,
                                      world_size=1)

    with tempfile.TemporaryDirectory() as tmpdirname:
        # get the test dummy distributed graph
        _, part_config = generate_dummy_dist_graph(graph_name='dummy', dirname=tmpdirname)
        np_data = GSgnnData(part_config=part_config)

    setup_device(0)
    # Without shuffling, the seed nodes should have the same order as the target nodes.
    target_idx = {'n1': th.arange(np_data.g.number_of_nodes('n1'))}
    dataloader = GSgnnNodeDataLoader(np_data, target_idx, [10], 10,
                                     label_field='label',
                                     node_feats='feat',
                                     edge_feats='feat',
                                     train_task=False)
    all_nodes = []
    for input_nodes, seeds, blocks in dataloader:
        assert 'n1' in seeds
        all_nodes.append(seeds['n1'])
    all_nodes = th.cat(all_nodes)
    assert_equal(all_nodes.numpy(), target_idx['n1'])
    assert dataloader.node_feat_fields == 'feat'
    assert dataloader.edge_feat_fields == 'feat'

    # With data shuffling, the seed nodes should have different orders
    # whenever the data loader is called.
    dataloader = GSgnnNodeDataLoader(np_data, target_idx, [10], 10,
                                     label_field='label',
                                     train_task=True)
    all_nodes1 = []
    for input_nodes, seeds, blocks in dataloader:
        assert 'n1' in seeds
        all_nodes1.append(seeds['n1'])
    all_nodes1 = th.cat(all_nodes1)
    dataloader = GSgnnNodeDataLoader(np_data, target_idx, [10], 10,
                                     label_field='label',
                                     train_task=True)
    assert dataloader.node_feat_fields == None
    assert dataloader.edge_feat_fields == None

    all_nodes2 = []
    for input_nodes, seeds, blocks in dataloader:
        assert 'n1' in seeds
        all_nodes2.append(seeds['n1'])
    all_nodes2 = th.cat(all_nodes2)
    assert not np.all(all_nodes1.numpy() == all_nodes2.numpy())

    # fail to create GSgnnNodeDataLoader when label field is set to None.
    try:
        dataloader = GSgnnNodeDataLoader(np_data, target_idx, [10], 10,
                                         label_field=None,
                                         train_task=True)
        init_loader_fail = False
    except:
        init_loader_fail = True
    assert init_loader_fail

    # after test pass, destroy all process group
    th.distributed.destroy_process_group()

def test_node_dataloader_reconstruct():
    # initialize the torch distributed environment
    th.distributed.init_process_group(backend='gloo',
                                      init_method='tcp://127.0.0.1:23456',
                                      rank=0,
                                      world_size=1)

    with tempfile.TemporaryDirectory() as tmpdirname:
        # get the test dummy distributed graph
        _, part_config = generate_dummy_dist_graph_reconstruct(graph_name='dummy',
                                                               dirname=tmpdirname)
        np_data = GSgnnData(part_config=part_config,
                            node_feat_field={'n0': ['feat'], 'n4': ['feat']})
    setup_device(0)
    feat_sizes = gs.get_node_feat_size(np_data.g, {'n0': 'feat', 'n4': 'feat'})
    target_idx = {'n0': th.arange(np_data.g.number_of_nodes('n0'))}
    # Test the case that we cannot construct all node features.
    try:
        dataloader = GSgnnNodeDataLoader(np_data, target_idx, [10], 10, label_field='label',
                                         train_task=False,
                                         node_feats={'n0': ['feat'], 'n4': ['feat']},
                                         construct_feat_ntype=['n1', 'n2'])
        assert False
    except:
        pass

    # Test the case that we construct node features for one-layer GNN.
    dataloader = GSgnnNodeDataLoader(np_data, target_idx, [10], 10, label_field='label',
                                     train_task=False,
                                     node_feats={'n0': ['feat'], 'n4': ['feat']},
                                     construct_feat_ntype=['n2'])
    all_nodes = []
    rel_names_for_reconstruct = gs.gsf.get_rel_names_for_reconstruct(np_data.g,
                                                                     ['n1', 'n2'], feat_sizes)
    for input_nodes, seeds, blocks in dataloader:
        assert 'n0' in seeds
        assert len(blocks) == 2
        for etype in blocks[0].canonical_etypes:
            if etype in rel_names_for_reconstruct:
                assert blocks[0].number_of_edges(etype) > 0
            else:
                assert blocks[0].number_of_edges(etype) == 0
        for ntype in blocks[1].srctypes:
            assert ntype in input_nodes
            nids = blocks[1].srcnodes[ntype].data[dgl.NID].numpy()
            assert len(nids) <= len(input_nodes[ntype])
            nodes = input_nodes[ntype].numpy()
            assert np.all(nodes[0:len(nids)] == nids)
        all_nodes.append(seeds['n0'])
    all_nodes = th.cat(all_nodes)
    assert_equal(all_nodes.numpy(), target_idx['n0'])

    # Test the case that we construct node features for two-layer GNN.
    dataloader = GSgnnNodeDataLoader(np_data, target_idx, [10, 10], 10, label_field='label',
                                     train_task=False,
                                     node_feats={'n0': ['feat'], 'n4': ['feat']},
                                     construct_feat_ntype=['n3'])
    all_nodes = []
    rel_names_for_reconstruct = gs.gsf.get_rel_names_for_reconstruct(np_data.g,
                                                                     ['n3'], feat_sizes)
    for input_nodes, seeds, blocks in dataloader:
        assert 'n0' in seeds
        assert len(blocks) == 3
        for etype in blocks[0].canonical_etypes:
            if etype in rel_names_for_reconstruct:
                assert blocks[0].number_of_edges(etype) > 0
            else:
                assert blocks[0].number_of_edges(etype) == 0
        for ntype in blocks[1].srctypes:
            assert ntype in input_nodes
            nids = blocks[1].srcnodes[ntype].data[dgl.NID].numpy()
            assert len(nids) <= len(input_nodes[ntype])
            nodes = input_nodes[ntype].numpy()
            assert np.all(nodes[0:len(nids)] == nids)
        all_nodes.append(seeds['n0'])
    all_nodes = th.cat(all_nodes)
    assert_equal(all_nodes.numpy(), target_idx['n0'])

    # after test pass, destroy all process group
    th.distributed.destroy_process_group()

def test_edge_dataloader():
    # initialize the torch distributed environment
    th.distributed.init_process_group(backend='gloo',
                                      init_method='tcp://127.0.0.1:23456',
                                      rank=0,
                                      world_size=1)

    with tempfile.TemporaryDirectory() as tmpdirname:
        # get the test dummy distributed graph
        _, part_config = generate_dummy_dist_graph(graph_name='dummy', dirname=tmpdirname)
        ep_data = GSgnnData(part_config=part_config)

    ################### Test train_task #######################

    # Without shuffling, the seed nodes should have the same order as the target nodes.
    target_idx = {('n0', 'r1', 'n1'): th.arange(ep_data.g.number_of_edges('r1'))}
    dataloader = GSgnnEdgeDataLoader(ep_data, target_idx, [10], 10,
                                     label_field='label',
                                     train_task=False, remove_target_edge_type=False)
    all_edges = []
    for _, batch_graph, blocks in dataloader:
        assert len(batch_graph.etypes) == 1
        assert 'r1' in batch_graph.etypes
        all_edges.append(batch_graph.edata[dgl.EID])
    all_edges = th.cat(all_edges)
    assert_equal(all_edges.numpy(), target_idx[('n0', 'r1', 'n1')])

    # With data shuffling, the seed edges should have different orders
    # whenever the data loader is called.
    dataloader = GSgnnEdgeDataLoader(ep_data, target_idx, [10], 10,
                                     label_field='label',
                                     train_task=True, remove_target_edge_type=False)
    all_edges1 = []
    for _, batch_graph, blocks in dataloader:
        assert len(batch_graph.etypes) == 1
        assert 'r1' in batch_graph.etypes
        all_edges1.append(batch_graph.edata[dgl.EID])
    all_edges1 = th.cat(all_edges1)
    all_edges2 = []
    for _, batch_graph, blocks in dataloader:
        assert len(batch_graph.etypes) == 1
        assert 'r1' in batch_graph.etypes
        all_edges2.append(batch_graph.edata[dgl.EID])
    all_edges2 = th.cat(all_edges2)
    assert not np.all(all_edges1.numpy() == all_edges2.numpy())

    ################### Test removing target edges #######################
    dataloader = GSgnnEdgeDataLoader(ep_data, target_idx, [10], 10,
                                     label_field='label',
                                     train_task=False, remove_target_edge_type=True,
                                     reverse_edge_types_map={('n0', 'r1', 'n1'): ('n0', 'r0', 'n1')})
    all_edges = []
    for input_nodes, batch_graph, blocks in dataloader:
        # All edge types are excluded, so the block doesn't have any edges.
        assert blocks[0].number_of_edges() == 0

    # after test pass, destroy all process group
    th.distributed.destroy_process_group()

def test_lp_dataloader():
    # initialize the torch distributed environment
    th.distributed.init_process_group(backend='gloo',
                                      init_method='tcp://127.0.0.1:23456',
                                      rank=0,
                                      world_size=1)

    with tempfile.TemporaryDirectory() as tmpdirname:
        # get the test dummy distributed graph
        _, part_config = generate_dummy_dist_graph(graph_name='dummy', dirname=tmpdirname)
        ep_data = GSgnnData(part_config=part_config)

    ################### Test train_task #######################

    # Without shuffling, the seed nodes should have the same order as the target nodes.
    target_idx = {('n0', 'r1', 'n1'): th.arange(ep_data.g.number_of_edges('r1'))}
    dataloader = GSgnnLinkPredictionDataLoader(ep_data, target_idx, [10], 10,
                                               num_negative_edges=2, train_task=False)
    all_edges = []
    for input_nodes, pos_graph, neg_graph, blocks in dataloader:
        assert len(pos_graph.etypes) == 1
        assert 'r1' in pos_graph.etypes
        all_edges.append(pos_graph.edata[dgl.EID])
    all_edges = th.cat(all_edges)
    assert_equal(all_edges.numpy(), target_idx[('n0', 'r1', 'n1')])

    # With data shuffling, the seed edges should have different orders
    # whenever the data loader is called.
    dataloader = GSgnnLinkPredictionDataLoader(ep_data, target_idx, [10], 10, num_negative_edges=2,
                                               train_task=True)
    all_edges1 = []
    for input_nodes, pos_graph, neg_graph, blocks in dataloader:
        assert len(pos_graph.etypes) == 1
        assert 'r1' in pos_graph.etypes
        all_edges1.append(pos_graph.edata[dgl.EID])
    all_edges1 = th.cat(all_edges1)
    all_edges2 = []
    for input_nodes, pos_graph, neg_graph, blocks in dataloader:
        assert len(pos_graph.etypes) == 1
        assert 'r1' in pos_graph.etypes
        all_edges2.append(pos_graph.edata[dgl.EID])
    all_edges2 = th.cat(all_edges2)
    assert not np.all(all_edges1.numpy() == all_edges2.numpy())

    # after test pass, destroy all process group
    th.distributed.destroy_process_group()

# initialize the torch distributed environment
@pytest.mark.parametrize("batch_size", [1, 10, 128])
@pytest.mark.parametrize("num_negative_edges", [1, 16, 128])
def test_GSgnnLinkPredictionTestDataLoader(batch_size, num_negative_edges):
    th.distributed.init_process_group(backend='gloo',
                                      init_method='tcp://127.0.0.1:23456',
                                      rank=0,
                                      world_size=1)
    test_etypes = [("n0", "r1", "n1"), ("n0", "r0", "n1")]
    with tempfile.TemporaryDirectory() as tmpdirname:
        # get the test dummy distributed graph
        _, part_config = generate_dummy_dist_graph(graph_name='dummy', dirname=tmpdirname)
        lp_data = GSgnnData(part_config=part_config)
        g = lp_data.g
        train_idxs = lp_data.get_edge_train_set(test_etypes)
        dataloader = GSgnnLinkPredictionTestDataLoader(
            lp_data,
            target_idx=train_idxs, # use train edges as val or test edges
            batch_size=batch_size,
            num_negative_edges=num_negative_edges)

        total_edges = {etype: len(train_idxs[etype]) for etype in test_etypes}
        num_pos_edges = {etype: 0 for etype in test_etypes}
        num_samples = 0
        for pos_neg_tuple, sample_type in dataloader:
            num_samples += 1
            assert sample_type == BUILTIN_LP_UNIFORM_NEG_SAMPLER
            assert isinstance(pos_neg_tuple, dict)
            assert len(pos_neg_tuple) == 1
            for canonical_etype, pos_neg in pos_neg_tuple.items():
                assert len(pos_neg) == 4
                pos_src, neg_src, pos_dst, neg_dst = pos_neg
                assert pos_src.shape == pos_dst.shape
                assert pos_src.shape[0] == batch_size \
                    if num_pos_edges[canonical_etype] + batch_size < total_edges[canonical_etype] \
                    else total_edges[canonical_etype] - num_pos_edges[canonical_etype]
                eid = train_idxs[canonical_etype][num_pos_edges[canonical_etype]: \
                    num_pos_edges[canonical_etype]+batch_size] \
                    if num_pos_edges[canonical_etype]+batch_size < total_edges[canonical_etype] \
                    else train_idxs[canonical_etype] \
                        [num_pos_edges[canonical_etype]:]
                src, dst = g.find_edges(eid, etype=canonical_etype)

                assert_equal(pos_src.numpy(), src.numpy())
                assert_equal(pos_dst.numpy(), dst.numpy())
                num_pos_edges[canonical_etype] += batch_size
                assert neg_dst.shape[0] == pos_src.shape[0]
                assert neg_dst.shape[1] == num_negative_edges
                assert th.all(neg_dst < g.number_of_nodes(canonical_etype[2]))

                assert neg_src.shape[0] == pos_src.shape[0]
                assert neg_src.shape[1] == num_negative_edges
                assert th.all(neg_src < g.number_of_nodes(canonical_etype[0]))
        assert len(dataloader) == num_samples

        # The target idx size for ("n0", "r1", "n1") is 2
        # The target idx size for ("n0", "r0", "n1") is 50
        fixed_test_size = 10
        dataloader = GSgnnLinkPredictionTestDataLoader(
            lp_data,
            target_idx=train_idxs, # use train edges as val or test edges
            batch_size=batch_size,
            num_negative_edges=num_negative_edges,fixed_test_size=fixed_test_size)
        num_samples = 0
        num_pos_pairs = 0
        for pos_neg_tuple, sample_type in dataloader:
            num_samples += 1
            assert isinstance(pos_neg_tuple, dict)
            assert len(pos_src) > 0
            assert len(pos_neg_tuple) == 1
            for _, pos_neg in pos_neg_tuple.items():
                pos_src, _, pos_dst, _ = pos_neg
                assert len(pos_src) <= batch_size
                num_pos_pairs += len(pos_src)

        expected_samples = 0
        expected_pos_pairs = 0
        for _, t_idx in train_idxs.items():
            expected_idx_len = fixed_test_size if fixed_test_size < len(t_idx) else len(t_idx)
            expected_samples += -(-expected_idx_len // batch_size)
            expected_pos_pairs += expected_idx_len

        assert num_samples == expected_samples
        assert len(dataloader) == num_samples
        assert num_pos_pairs == expected_pos_pairs

    # after test pass, destroy all process group
    th.distributed.destroy_process_group()

@pytest.mark.parametrize("batch_size", [1, 10, 128])
def test_GSgnnLinkPredictionPredefinedTestDataLoader(batch_size):
    th.distributed.init_process_group(backend='gloo',
                                      init_method='tcp://127.0.0.1:23456',
                                      rank=0,
                                      world_size=1)
    test_etypes = [("n0", "r1", "n1"), ("n0", "r0", "n1")]
    with tempfile.TemporaryDirectory() as tmpdirname:
        # get the test dummy distributed graph
        _, part_config = generate_dummy_dist_graph(graph_name='dummy', dirname=tmpdirname)
        lp_data = GSgnnData(part_config=part_config)
        g = lp_data.g
        g.edges[("n0", "r1", "n1")].data["neg"] = th.randint(g.num_nodes("n1"),
                                                             (g.num_edges(("n0", "r1", "n1")), 10))
        g.edges[("n0", "r0", "n1")].data["neg"] = th.randint(g.num_nodes("n1"),
                                                             (g.num_edges(("n0", "r0", "n1")), 10))

        infer_idxs = lp_data.get_edge_infer_set(test_etypes)
        dataloader = GSgnnLinkPredictionPredefinedTestDataLoader(
            lp_data,
            target_idx=infer_idxs, # use train edges as val or test edges
            batch_size=batch_size,
            fixed_edge_dst_negative_field="neg")

        total_edges = {etype: len(infer_idxs[etype]) for etype in test_etypes}
        num_pos_edges = {etype: 0 for etype in test_etypes}
        for pos_neg_tuple, sample_type in dataloader:
            assert sample_type == BUILTIN_LP_FIXED_NEG_SAMPLER
            assert isinstance(pos_neg_tuple, dict)
            assert len(pos_neg_tuple) == 1
            for canonical_etype, pos_neg in pos_neg_tuple.items():
                assert len(pos_neg) == 4
                pos_src, _, pos_dst, neg_dst = pos_neg
                assert pos_src.shape == pos_dst.shape
                assert pos_src.shape[0] == batch_size \
                    if num_pos_edges[canonical_etype] + batch_size < total_edges[canonical_etype] \
                    else total_edges[canonical_etype] - num_pos_edges[canonical_etype]
                eid = infer_idxs[canonical_etype][num_pos_edges[canonical_etype]: \
                    num_pos_edges[canonical_etype]+batch_size] \
                    if num_pos_edges[canonical_etype]+batch_size < total_edges[canonical_etype] \
                    else infer_idxs[canonical_etype] \
                        [num_pos_edges[canonical_etype]:]
                src, dst = g.find_edges(eid, etype=canonical_etype)
                assert_equal(pos_src.numpy(), src.numpy())
                assert_equal(pos_dst.numpy(), dst.numpy())
                assert len(neg_dst.shape) == 2
                assert neg_dst.shape[1] == 10
                assert_equal(neg_dst.numpy(), g.edges[canonical_etype].data["neg"][eid].numpy())

                num_pos_edges[canonical_etype] += batch_size
    # after test pass, destroy all process group
    th.distributed.destroy_process_group()

# initialize the torch distributed environment
@pytest.mark.parametrize("batch_size", [1, 10, 128])
@pytest.mark.parametrize("num_negative_edges", [1, 16, 128])
def test_GSgnnLinkPredictionJointTestDataLoader(batch_size, num_negative_edges):
    th.distributed.init_process_group(backend='gloo',
                                      init_method='tcp://127.0.0.1:23456',
                                      rank=0,
                                      world_size=1)
    test_etypes = [("n0", "r1", "n1"), ("n0", "r0", "n1")]
    with tempfile.TemporaryDirectory() as tmpdirname:
        # get the test dummy distributed graph
        _, part_config = generate_dummy_dist_graph(graph_name='dummy', dirname=tmpdirname)
        lp_data = GSgnnData(part_config=part_config)
        g = lp_data.g
        train_idxs = lp_data.get_edge_train_set(test_etypes)
        dataloader = GSgnnLinkPredictionJointTestDataLoader(
            lp_data,
            target_idx=train_idxs, # use train edges as val or test edges
            batch_size=batch_size,
            num_negative_edges=num_negative_edges)

        total_edges = {etype: len(train_idxs[etype]) for etype in test_etypes}
        num_pos_edges = {etype: 0 for etype in test_etypes}
        for pos_neg_tuple, sample_type in dataloader:
            assert sample_type == BUILTIN_LP_JOINT_NEG_SAMPLER
            assert isinstance(pos_neg_tuple, dict)
            assert len(pos_neg_tuple) == 1
            for canonical_etype, pos_neg in pos_neg_tuple.items():
                assert len(pos_neg) == 4
                pos_src, neg_src, pos_dst, neg_dst = pos_neg
                assert pos_src.shape == pos_dst.shape
                assert pos_src.shape[0] == batch_size \
                    if num_pos_edges[canonical_etype] + batch_size < total_edges[canonical_etype] \
                    else total_edges[canonical_etype] - num_pos_edges[canonical_etype]
                eid = train_idxs[canonical_etype][num_pos_edges[canonical_etype]: \
                    num_pos_edges[canonical_etype]+batch_size] \
                    if num_pos_edges[canonical_etype]+batch_size < total_edges[canonical_etype] \
                    else train_idxs[canonical_etype] \
                        [num_pos_edges[canonical_etype]:]
                src, dst = g.find_edges(eid, etype=canonical_etype)
                assert_equal(pos_src.numpy(), src.numpy())
                assert_equal(pos_dst.numpy(), dst.numpy())
                num_pos_edges[canonical_etype] += batch_size
                assert len(neg_dst.shape) == 1
                assert neg_dst.shape[0] == num_negative_edges
                assert th.all(neg_dst < g.number_of_nodes(canonical_etype[2]))

                assert len(neg_src.shape) == 1
                assert neg_src.shape[0] == num_negative_edges
                assert th.all(neg_src < g.number_of_nodes(canonical_etype[0]))

    # after test pass, destroy all process group
    th.distributed.destroy_process_group()

def test_prepare_input():
    th.distributed.init_process_group(backend='gloo',
                                      init_method='tcp://127.0.0.1:23456',
                                      rank=0,
                                      world_size=1)
    test_etypes = [("n0", "r1", "n1"), ("n0", "r0", "n1")]
    with tempfile.TemporaryDirectory() as tmpdirname:
        # get the test dummy distributed graph
        _, part_config = generate_dummy_dist_graph(graph_name='dummy', dirname=tmpdirname)
        lp_data = GSgnnData(part_config=part_config)
        lp_data.g.nodes['n1'].data['feat2'] = \
            lp_data.g.nodes['n1'].data['feat'][th.arange(lp_data.g.num_nodes('n1'))] * 2
        lp_data.g.edges['r0'].data['feat2'] = \
            lp_data.g.edges['r0'].data['feat'][th.arange(lp_data.g.num_edges('r0'))] * 2
        # feat3, feat4, feat5 for testing feature group
        lp_data.g.nodes['n1'].data['feat3'] = th.cat(\
            [lp_data.g.nodes['n1'].data['feat'][th.arange(lp_data.g.num_nodes('n1'))],
             lp_data.g.nodes['n1'].data['feat2'][th.arange(lp_data.g.num_nodes('n1'))]],
             dim=1)
        lp_data.g.nodes['n1'].data['feat4'] = \
            lp_data.g.nodes['n1'].data['feat'][th.arange(lp_data.g.num_nodes('n1'))]
        lp_data.g.nodes['n1'].data['feat5'] = \
            lp_data.g.nodes['n1'].data['feat'][th.arange(lp_data.g.num_nodes('n1'))] * 2

        g = lp_data.g
        # single ntype/edge, single feat
        input_nodes = {
            "n0": th.randint(g.num_nodes("n0"), (10,))
        }
        input_edges = {
            ("n0", "r1", "n1"): th.randint(g.num_edges(("n0", "r1", "n1")), (20,)),
        }

        node_feat = prepare_batch_input(g, input_nodes, feat_field='feat')
        edge_feat = prepare_batch_edge_input(g, input_edges, feat_field='feat')
        assert len(node_feat) == 1
        assert len(edge_feat) == 1
        assert_equal(node_feat["n0"].numpy(),
                     g.nodes["n0"].data["feat"][input_nodes["n0"]].numpy())
        assert_equal(edge_feat[("n0", "r1", "n1")].numpy(),
                     g.edges[("n0", "r1", "n1")].data["feat"][
                         input_edges[("n0", "r1", "n1")]].numpy())

        # multiple ntype/edge, single feat
        input_nodes = {
            "n0": th.randint(g.num_nodes("n0"), (10,)),
            "n1": th.randint(g.num_nodes("n1"), (20,)),
        }
        input_edges = {
            ("n0", "r1", "n1"): th.randint(g.num_edges(("n0", "r1", "n1")), (20,)),
            ("n0", "r0", "n1"): th.randint(g.num_edges(("n0", "r0", "n1")), (10,)),
        }

        node_feat = prepare_batch_input(g, input_nodes, feat_field='feat')
        edge_feat = prepare_batch_edge_input(g, input_edges, feat_field='feat')
        assert len(node_feat) == 2
        assert len(edge_feat) == 2
        assert_equal(node_feat["n0"].numpy(),
                     g.nodes["n0"].data["feat"][input_nodes["n0"]].numpy())
        assert_equal(node_feat["n1"].numpy(),
                     g.nodes["n1"].data["feat"][input_nodes["n1"]].numpy())
        assert_equal(edge_feat[("n0", "r1", "n1")].numpy(),
                     g.edges[("n0", "r1", "n1")].data["feat"][
                         input_edges[("n0", "r1", "n1")]].numpy())
        assert_equal(edge_feat[("n0", "r0", "n1")].numpy(),
                     g.edges[("n0", "r0", "n1")].data["feat"][
                         input_edges[("n0", "r0", "n1")]].numpy())

        # multiple ntype/edge, multiple feat
        input_nodes = {
            "n0": th.randint(g.num_nodes("n0"), (10,)),
            "n1": th.randint(g.num_nodes("n1"), (20,)),
        }
        input_edges = {
            ("n0", "r1", "n1"): th.randint(g.num_edges(("n0", "r1", "n1")), (20,)),
            ("n0", "r0", "n1"): th.randint(g.num_edges(("n0", "r0", "n1")), (10,)),
        }

        node_feat = prepare_batch_input(g, input_nodes,
                                        feat_field={"n0":["feat"],
                                                    "n1":["feat", "feat2"]})
        edge_feat = prepare_batch_edge_input(g, input_edges,
                                             feat_field={
                                                 ("n0", "r1", "n1"): ["feat"],
                                                 ("n0", "r0", "n1"): ["feat", "feat2"]})
        assert len(node_feat) == 2
        assert len(edge_feat) == 2
        assert_equal(node_feat["n0"].numpy(),
                     g.nodes["n0"].data["feat"][input_nodes["n0"]].numpy())
        assert_equal(node_feat["n1"].numpy(),
                     th.cat([g.nodes["n1"].data["feat"][input_nodes["n1"]],
                             g.nodes["n1"].data["feat2"][input_nodes["n1"]]], dim=-1).numpy())
        assert_equal(edge_feat[("n0", "r1", "n1")].numpy(),
                     g.edges[("n0", "r1", "n1")].data["feat"][
                         input_edges[("n0", "r1", "n1")]].numpy())
        assert_equal(edge_feat[("n0", "r0", "n1")].numpy(),
                     th.cat([g.edges[("n0", "r0", "n1")].data["feat"][
                                 input_edges[("n0", "r0", "n1")]],
                             g.edges[("n0", "r0", "n1")].data["feat2"][
                                 input_edges[("n0", "r0", "n1")]]], dim=-1).numpy())

        # Test node feature group
        input_nodes = {
            "n0": th.randint(g.num_nodes("n0"), (10,)),
            "n1": th.randint(g.num_nodes("n1"), (20,)),
        }
        # single feature group
        feat_field = {"n0":["feat"],
                      "n1":[FeatureGroup(["feat", "feat2"])]}
        node_feat = prepare_batch_input(g, input_nodes,
                                        feat_field=feat_field)
        assert len(node_feat) == 2
        assert_equal(node_feat["n0"].numpy(),
                     g.nodes["n0"].data["feat"][input_nodes["n0"]].numpy())
        assert isinstance(node_feat["n1"], list)
        assert len(node_feat["n1"]) == 1
        assert_equal(node_feat["n1"][0].numpy(),
                     th.cat([g.nodes["n1"].data["feat"][input_nodes["n1"]],
                             g.nodes["n1"].data["feat2"][input_nodes["n1"]]], dim=-1).numpy())

        # Multiple feature groups
        feat_field = {"n0":["feat"],
                      "n1":[FeatureGroup(["feat", "feat2"]),
                            FeatureGroup(["feat3"]),
                            FeatureGroup(["feat4", "feat5"])]}
        node_feat = prepare_batch_input(g, input_nodes,
                                        feat_field=feat_field)
        assert len(node_feat) == 2
        assert_equal(node_feat["n0"].numpy(),
                     g.nodes["n0"].data["feat"][input_nodes["n0"]].numpy())
        assert isinstance(node_feat["n1"], list)
        # there are three feature groups in n1
        assert len(node_feat["n1"]) == 3
        assert_equal(node_feat["n1"][0].numpy(),
                     th.cat([g.nodes["n1"].data["feat"][input_nodes["n1"]],
                             g.nodes["n1"].data["feat2"][input_nodes["n1"]]], dim=-1).numpy())
        assert_equal(node_feat["n1"][0].numpy(),
                     node_feat["n1"][1].numpy())
        assert_equal(node_feat["n1"][0].numpy(),
                     node_feat["n1"][2].numpy())


    # after test pass, destroy all process group
    th.distributed.destroy_process_group()

def test_modify_fanout_for_target_etype():
    data_dict = {
        ('user', 'follows', 'user'): (th.tensor([0, 1]), th.tensor([1, 2])),
        ('user', 'follows', 'topic'): (th.tensor([1, 1]), th.tensor([1, 2])),
        ('user', 'plays', 'game'): (th.tensor([0, 3]), th.tensor([3, 4]))
    }
    g = dgl.heterograph(data_dict)
    fanout = [10,5]
    target_etypes = [('user', 'follows', 'user')]
    new_fanout = modify_fanout_for_target_etype(g, fanout, target_etypes)
    assert len(new_fanout) == 2
    assert new_fanout[0][('user', 'follows', 'user')] == 0
    assert new_fanout[0][('user', 'follows', 'topic')] == 10
    assert new_fanout[0][('user', 'plays', 'game')] == 10
    assert new_fanout[1][('user', 'follows', 'user')] == 0
    assert new_fanout[1][('user', 'follows', 'topic')] == 5
    assert new_fanout[1][('user', 'plays', 'game')] == 5

    fanout = [{("user","follows","user"):20,
               ("user","follows","topic"):10,
               ("user","plays","game"):5},
              {("user","follows","user"):3,
               ("user","follows","topic"):2,
               ("user","plays","game"):1}]
    new_fanout = modify_fanout_for_target_etype(g, fanout, target_etypes)
    assert len(new_fanout) == 2
    assert new_fanout[0][('user', 'follows', 'user')] == 0
    assert new_fanout[0][('user', 'follows', 'topic')] == 10
    assert new_fanout[0][('user', 'plays', 'game')] == 5
    assert new_fanout[1][('user', 'follows', 'user')] == 0
    assert new_fanout[1][('user', 'follows', 'topic')] == 2
    assert new_fanout[1][('user', 'plays', 'game')] == 1

@pytest.mark.parametrize("dataloader", [GSgnnNodeDataLoader])
def test_np_dataloader_trim_data(dataloader):
    # initialize the torch distributed environment
    th.distributed.init_process_group(backend='gloo',
                                      init_method='tcp://127.0.0.1:23456',
                                      rank=0,
                                      world_size=1)
    with tempfile.TemporaryDirectory() as tmpdirname:
        # get the test dummy distributed graph
        _, part_config = generate_dummy_dist_graph(graph_name='dummy', dirname=tmpdirname)
        np_data = GSgnnData(part_config=part_config)

        target_idx = {'n1': th.arange(np_data.g.number_of_nodes('n1'))}
        @patch("graphstorm.dataloading.dataloading.trim_data")
        def check_dataloader_trim(mock_trim_data):
            mock_trim_data.side_effect = [
                target_idx["n1"][:len(target_idx["n1"])-2],
                target_idx["n1"][:len(target_idx["n1"])-2],
            ]

            loader = dataloader(np_data, dict(target_idx),
                                [10], 10, label_field='label',
                                train_task=True)
            assert len(loader.dataloader.collator.nids) == 1
            assert len(loader.dataloader.collator.nids["n1"]) == np_data.g.number_of_nodes('n1') - 2

            loader = dataloader(np_data, dict(target_idx),
                                [10], 10, label_field='label',
                                train_task=False)
            assert len(loader.dataloader.collator.nids) == 1
            assert len(loader.dataloader.collator.nids["n1"]) == np_data.g.number_of_nodes('n1')

        check_dataloader_trim()

    # after test pass, destroy all process group
    th.distributed.destroy_process_group()

@pytest.mark.parametrize("dataloader", [GSgnnNodeDataLoader])
@pytest.mark.parametrize("backend", ['gloo', 'nccl'])
def test_np_dataloader_trim_data_device(dataloader, backend):
    # initialize the torch distributed environment
    th.distributed.init_process_group(backend=backend,
                                      init_method='tcp://127.0.0.1:23456',
                                      rank=0,
                                      world_size=1)
    setup_device(0)
    with tempfile.TemporaryDirectory() as tmpdirname:
        # get the test dummy distributed graph
        _, part_config = generate_dummy_dist_graph(graph_name='dummy', dirname=tmpdirname)
        np_data = GSgnnData(part_config=part_config)

        target_idx = {'n1': th.arange(np_data.g.number_of_nodes('n1'))}
        @patch("graphstorm.dataloading.dataloading.trim_data")
        def check_dataloader_trim(mock_trim_data):
            mock_trim_data.side_effect = [
                target_idx["n1"][:len(target_idx["n1"])-2],
                target_idx["n1"][:len(target_idx["n1"])-2],
            ]

            dataloader(np_data, dict(target_idx), [10], 10,
                       label_field='label', train_task=True)
            dataloader(np_data, dict(target_idx), [10], 10,
                       label_field='label', train_task=False)

            args, _ = mock_trim_data.call_args
            assert args[1] == th.device('cpu') if backend == 'gloo' else th.device(0)
        check_dataloader_trim()

    # after test pass, destroy all process group
    th.distributed.destroy_process_group()

@pytest.mark.parametrize("dataloader", [GSgnnAllEtypeLinkPredictionDataLoader,
                                        GSgnnLinkPredictionDataLoader,
                                        FastGSgnnLinkPredictionDataLoader])
def test_edge_dataloader_trim_data(dataloader):
    th.distributed.init_process_group(backend='gloo',
                                      init_method='tcp://127.0.0.1:23456',
                                      rank=0,
                                      world_size=1)
    test_etypes = [("n0", "r1", "n1"), ("n0", "r0", "n1")]
    with tempfile.TemporaryDirectory() as tmpdirname:
        # get the test dummy distributed graph
        _, part_config = generate_dummy_dist_graph(graph_name='dummy', dirname=tmpdirname)
        lp_data = GSgnnData(part_config=part_config)
        train_idxs = lp_data.get_edge_train_set(test_etypes)
        @patch("graphstorm.dataloading.dataloading.trim_data")
        def check_dataloader_trim(mock_trim_data):
            mock_trim_data.side_effect = [
                train_idxs[("n0", "r1", "n1")][:len(train_idxs[("n0", "r1", "n1")])-1],
                train_idxs[("n0", "r0", "n1")][:len(train_idxs[("n0", "r0", "n1")])-1],

                train_idxs[("n0", "r1", "n1")][:len(train_idxs[("n0", "r1", "n1")])-1],
                train_idxs[("n0", "r0", "n1")][:len(train_idxs[("n0", "r0", "n1")])-1],
            ]

            loader = dataloader(
                lp_data,
                fanout=[],
                target_idx=dict(train_idxs), # test train_idxs
                batch_size=16,
                num_negative_edges=4)

            assert len(loader.dataloader.collator.eids) == len(train_idxs)
            for etype in train_idxs.keys():
                assert len(loader.dataloader.collator.eids[etype]) == len(train_idxs[etype]) - 1

            # test task, trim_data should not be called.
            loader = dataloader(
                lp_data,
                target_idx=dict(train_idxs), # use train edges as val or test edges
                fanout=[],
                batch_size=16,
                num_negative_edges=4,
                train_task=False)

            assert len(loader.dataloader.collator.eids) == len(train_idxs)
            for etype in train_idxs.keys():
                assert len(loader.dataloader.collator.eids[etype]) == len(train_idxs[etype])

        check_dataloader_trim()

    # after test pass, destroy all process group
    th.distributed.destroy_process_group()

@pytest.mark.parametrize("dataloader", [GSgnnAllEtypeLinkPredictionDataLoader,
                                        GSgnnLinkPredictionDataLoader,
                                        FastGSgnnLinkPredictionDataLoader,
                                        GSgnnEdgeDataLoader])
@pytest.mark.parametrize("backend", ['gloo', 'nccl'])
def test_edge_dataloader_trim_data_device(dataloader, backend):
     # initialize the torch distributed environment
    th.distributed.init_process_group(backend=backend,
                                      init_method='tcp://127.0.0.1:23456',
                                      rank=0,
                                      world_size=1)
    setup_device(0)
    test_etypes = [("n0", "r1", "n1"), ("n0", "r0", "n1")]
    with tempfile.TemporaryDirectory() as tmpdirname:
        # get the test dummy distributed graph
        _, part_config = generate_dummy_dist_graph(graph_name='dummy', dirname=tmpdirname)
        edge_data = GSgnnData(part_config=part_config)
        train_idxs = edge_data.get_edge_train_set([("n0", "r1", "n1"), ("n0", "r0", "n1")])

        @patch("graphstorm.dataloading.dataloading.trim_data")
        def check_dataloader_trim(mock_trim_data):
            mock_trim_data.side_effect = [
                train_idxs[("n0", "r1", "n1")][:len(train_idxs[("n0", "r1", "n1")])-1],
                train_idxs[("n0", "r0", "n1")][:len(train_idxs[("n0", "r0", "n1")])-1],

                train_idxs[("n0", "r1", "n1")][:len(train_idxs[("n0", "r1", "n1")])-1],
                train_idxs[("n0", "r0", "n1")][:len(train_idxs[("n0", "r0", "n1")])-1],
            ]

            if issubclass(dataloader, GSgnnLinkPredictionDataLoaderBase):
                dataloader(
                    edge_data,
                    fanout=[],
                    target_idx=dict(train_idxs), # test train_idxs
                    num_negative_edges=4,
                    batch_size=16)
            else:
                dataloader(
                    edge_data,
                    fanout=[],
                    target_idx=dict(train_idxs), # test train_idxs
                    batch_size=16,
                    label_field='label',
                    remove_target_edge_type=False)

            args, _ = mock_trim_data.call_args
            assert args[1] == th.device('cpu') if backend == 'gloo' else th.device(0)

        check_dataloader_trim()

    # after test pass, destroy all process group
    th.distributed.destroy_process_group()

def get_dist_sampler_attributes(rank, world_size, num_files):
    """
    Assign a slice window of file index to each worker.
    The slice window of each worker is specified
    by self.global_start and self.global_end
    """
    if world_size > num_files:
        # If num of workers is greater than num of files,
        # the slice windows are same across all workers,
        # which covers all files.
        remainder = world_size % num_files
        global_start = 0
        global_end = num_files
        part_len = global_end
    else:
        # If num of workers is smaller than num of files,
        # the slice windows are different for each worker.
        # In the case where the files cannot be evenly distributed,
        # the remainder will be assigned to one or multiple workers evenly.
        part_len = num_files // world_size
        remainder = num_files % world_size
        global_start = part_len * rank + min(rank, remainder)
        global_end = global_start + part_len + (rank < remainder)
        part_len = global_end - global_start
    return global_start, global_end, part_len, remainder

@pytest.mark.parametrize("num_files", [3, 7, 8])
def test_distill_sampler_get_file(num_files):
    with tempfile.TemporaryDirectory() as tmpdirname:
        create_distill_data(tmpdirname, num_files)
        file_list = os.listdir(tmpdirname)
        file_list.sort()
        tracker = {
            "global_start": [],
            "global_end": [],
            "part_len": [],
        }
        for rank in range(4):
            dist_sampler = DistributedFileSampler(
                        dataset_path=tmpdirname,
                        shuffle=False,
                        local_rank=rank,
                        world_size=4,
                        is_train=True,
                        infinite=True,
                    )

            # test DistributedFileSampler._file_index_distribute
            global_start, global_end, part_len, remainder = \
                get_dist_sampler_attributes(rank, 4, num_files)
            assert global_start == dist_sampler.global_start
            assert global_end == dist_sampler.global_end
            assert part_len == dist_sampler.part_len
            assert remainder == dist_sampler.remainder
            tracker["global_start"].append(dist_sampler.global_start)
            tracker["global_end"].append(dist_sampler.global_end)
            tracker["part_len"].append(dist_sampler.part_len)
            if rank == 0:
                tracker["remainder"] = dist_sampler.remainder

            # test DistributedFileSampler.get_file
            if num_files == 3:
                if rank == 0 or rank == 3:
                    target_index = [0, 2, 1]
                elif rank == 1:
                    target_index = [1, 0, 2]
                elif rank == 2:
                    target_index = [2, 1, 0]

            if num_files == 7:
                if rank == 0:
                    target_index = [0, 1]
                elif rank == 1:
                    target_index = [2, 3]
                elif rank == 2:
                    target_index = [4, 5]
                elif rank == 3:
                    target_index = [6]

            if num_files == 8:
                if rank == 0:
                    target_index = [0, 1]
                elif rank == 1:
                    target_index = [2, 3]
                elif rank == 2:
                    target_index = [4, 5]
                elif rank == 3:
                    target_index = [6, 7]
            for offset in range(2*num_files):
                assert os.path.join(tmpdirname, file_list[target_index[offset%len(target_index)]]) == \
                    dist_sampler.get_file(offset)

        # test relative relation
        if num_files >= 4:
            assert tracker["global_end"][0] == tracker["global_start"][1]
            assert tracker["global_end"][1] == tracker["global_start"][2]
            assert tracker["global_end"][2] == tracker["global_start"][3]
            total_len = 0
            for rank in range(4):
                assert tracker["part_len"][rank] == \
                    tracker["global_end"][rank] - tracker["global_start"][rank]
                total_len += tracker["part_len"][rank]
            assert total_len == num_files
        else:
            for rank in range(4):
                assert tracker["part_len"][rank] == num_files
                assert tracker["global_start"][rank] == 0
                assert tracker["global_end"][rank] == num_files
                assert tracker["remainder"] == 4 % num_files

@pytest.mark.parametrize("num_files", [3, 7, 8])
@pytest.mark.parametrize("is_train", [True, False])
@pytest.mark.parametrize("infinite", [False, True])
@pytest.mark.parametrize("shuffle", [True, False])
def test_DistillDistributedFileSampler(num_files, is_train,
    infinite, shuffle):
    with tempfile.TemporaryDirectory() as tmpdirname:
        create_distill_data(tmpdirname, num_files)
        global_sampled_files = []

        # set world_size to 4
        # test 1) when num_files < world size.
        # 2) when num_files >= world size and can be evenly divided.
        # 3) when num_files > world size and cannot be evenly divided.

        for rank in range(4):
            device = setup_device(rank)

            file_sampler = DistributedFileSampler(
                    dataset_path=tmpdirname,
                    shuffle=shuffle,
                    local_rank=rank,
                    world_size=4,
                    is_train=is_train,
                    infinite=infinite,
                )
            if is_train and num_files >= 4:
                assert file_sampler.part_len >= (num_files // 4)
                assert file_sampler.part_len <= (num_files // 4) + 1
            else:
                assert file_sampler.part_len == num_files

            file_sampler_iter = iter(file_sampler)
            if is_train and infinite:
                local_sampled_files = []
                for i, data_file in enumerate(file_sampler_iter):
                    if i == file_sampler.part_len:
                        assert data_file.split("/")[-1] in local_sampled_files, \
                            "Infinite sampler doesn't sample evenly."
                        break
                    global_sampled_files.append(data_file.split("/")[-1])
                    local_sampled_files.append(data_file.split("/")[-1])
            else:
                for i, data_file in enumerate(file_sampler_iter):
                    if data_file is None:
                        break
                    assert i < file_sampler.part_len, \
                        "Non-infinite sampler doesn't exit."
                    global_sampled_files.append(data_file.split("/")[-1])
        assert set(global_sampled_files) == set(os.listdir(tmpdirname))


def run_distill_dist_data(worker_rank, world_size,
    backend, tmpdirname, num_files, is_train):
    dist_init_method = 'tcp://{master_ip}:{master_port}'.format(
        master_ip='127.0.0.1', master_port='12345')
    th.distributed.init_process_group(backend=backend,
                                      init_method=dist_init_method,
                                      world_size=world_size,
                                      rank=worker_rank)
    th.cuda.set_device(worker_rank)
    setup_device(worker_rank)
    device = get_device()

    tokenizer = AutoTokenizer.from_pretrained("distilbert-base-uncased")

    dataloader_generator = DistillDataloaderGenerator(
        tokenizer=tokenizer,
        max_seq_len=8,
        batch_size=4,
    )
    data_mgr = DistillDataManager(
        dataloader_generator,
        dataset_path=tmpdirname,
        local_rank=worker_rank,
        world_size=world_size,
        is_train=is_train,
    )

    if is_train and num_files >= 4:
        assert len(data_mgr) >= num_files // 4
        assert len(data_mgr) <= num_files // 4 + 1
    else:
        assert len(data_mgr) == num_files

    dataset_iterator = data_mgr.get_iterator()
    assert isinstance(dataset_iterator, DataLoader)
    batch = next(iter(dataset_iterator))
    assert len(batch) == 3

    data_mgr.refresh_manager()

    if is_train:
        train_idx = 0
        while True:
            dataset_iterator = data_mgr.get_iterator()
            assert isinstance(dataset_iterator, DataLoader)
            num_batches = th.tensor(len(dataset_iterator), \
                dtype=th.int64, device=device)
            dist.all_reduce(num_batches, op=dist.ReduceOp.MIN)
            min_size = num_batches.item()
            assert int(min_size) == int(num_batches)
            if train_idx == 2 * num_files:
                break
            train_idx += 1
    else:
        for i, dataset_iterator in enumerate(data_mgr):
            if i < len(data_mgr):
                assert isinstance(dataset_iterator, DataLoader)
            if dataset_iterator is None:
                assert i == len(data_mgr)
                break
            assert i < len(data_mgr), \
                "DistillDataManager doesn't exit."

@pytest.mark.parametrize("backend", ["gloo", "nccl"])
@pytest.mark.parametrize("num_files", [3, 7, 8])
@pytest.mark.parametrize("is_train", [True, False])
def test_DistillDataloaderGenerator(backend, num_files, is_train):
    # test DistillDataloaderGenerator
    with tempfile.TemporaryDirectory() as tmpdirname:
        create_distill_data(tmpdirname, num_files)
        ctx = mp.get_context('spawn')
        p0 = ctx.Process(target=run_distill_dist_data,
                        args=(0, 4, backend, tmpdirname, num_files, is_train))
        p1 = ctx.Process(target=run_distill_dist_data,
                        args=(1, 4, backend, tmpdirname, num_files, is_train))
        p2 = ctx.Process(target=run_distill_dist_data,
                        args=(2, 4, backend, tmpdirname, num_files, is_train))
        p3 = ctx.Process(target=run_distill_dist_data,
                        args=(3, 4, backend, tmpdirname, num_files, is_train))

        p0.start()
        p1.start()
        p2.start()
        p3.start()
        p0.join()
        p1.join()
        p2.join()
        p3.join()
        assert p0.exitcode == 0
        assert p1.exitcode == 0
        assert p2.exitcode == 0
        assert p3.exitcode == 0

@pytest.mark.parametrize("batch_size", [10, 11])
def test_np_dataloader_len(batch_size):
    with tempfile.TemporaryDirectory() as tmpdirname:
        # get the test dummy distributed graph
        _, part_config = generate_dummy_dist_graph(graph_name='dummy', dirname=tmpdirname)
        np_data = GSgnnData(part_config=part_config)

    setup_device(0)
    # Without shuffling, the seed nodes should have the same order as the target nodes.
    target_idx = {'n1': th.arange(np_data.g.number_of_nodes('n1'))}
    dataloader = GSgnnNodeDataLoader(np_data, target_idx, [10], batch_size,
                                     label_field='label',
                                     train_task=False)
    assert len(dataloader) == len(list(dataloader))

    dataloader = GSgnnNodeDataLoader(np_data, target_idx, [10], batch_size,
                                     label_field='label',
                                     train_task=True)
    assert len(dataloader) == len(list(dataloader))

    target_idx_2 = {'n1': th.arange(np_data.g.number_of_nodes('n1')//2)}
    # target_idx > unlabeled_idx
    dataloader = GSgnnNodeSemiSupDataLoader(np_data, target_idx, target_idx_2, [10],
                                            batch_size, label_field='label',
                                            train_task=False)
    assert len(dataloader) == len(list(dataloader))

    dataloader = GSgnnNodeSemiSupDataLoader(np_data, target_idx, target_idx_2, [10],
                                            batch_size, label_field='label',
                                            train_task=True)
    assert len(dataloader) == len(list(dataloader))

    # target_idx < unlabeled_idx
    dataloader = GSgnnNodeSemiSupDataLoader(np_data, target_idx_2, target_idx, [10],
                                            batch_size, label_field='label',
                                            train_task=False)
    assert len(dataloader) == len(list(dataloader))

    dataloader = GSgnnNodeSemiSupDataLoader(np_data, target_idx_2, target_idx, [10],
                                            batch_size, label_field='label',
                                            train_task=True)
    assert len(dataloader) == len(list(dataloader))

@pytest.mark.parametrize("batch_size", [10, 11])
def test_ep_dataloader_len(batch_size):
    with tempfile.TemporaryDirectory() as tmpdirname:
        # get the test dummy distributed graph
        _, part_config = generate_dummy_dist_graph(graph_name='dummy', dirname=tmpdirname)
        ep_data = GSgnnData(part_config=part_config)

    ################### Test train_task #######################

    # Without shuffling, the seed nodes should have the same order as the target nodes.
    target_idx = {('n0', 'r1', 'n1'): th.arange(ep_data.g.number_of_edges('r1'))}
    dataloader = GSgnnEdgeDataLoader(ep_data, target_idx, [10], batch_size,
                                     label_field='label',
                                     train_task=False, remove_target_edge_type=False)
    assert len(dataloader) == len(list(dataloader))

    dataloader = GSgnnEdgeDataLoader(ep_data, target_idx, [10], batch_size,
                                     label_field='label',
                                     train_task=True, remove_target_edge_type=False)
    assert len(dataloader) == len(list(dataloader))

@pytest.mark.parametrize("batch_size", [10, 11])
def test_lp_dataloader_len(batch_size):
    with tempfile.TemporaryDirectory() as tmpdirname:
        # get the test dummy distributed graph
        _, part_config = generate_dummy_dist_graph(graph_name='dummy', dirname=tmpdirname)
        ep_data = GSgnnData(part_config=part_config)

    ################### Test train_task #######################

    # Without shuffling, the seed nodes should have the same order as the target nodes.
    target_idx = {('n0', 'r1', 'n1'): th.arange(ep_data.g.number_of_edges('r1'))}
    dataloader = GSgnnLinkPredictionDataLoader(ep_data, target_idx, [10], batch_size, num_negative_edges=2,
                                               train_task=False)
    assert len(dataloader) == len(list(dataloader))

    dataloader = GSgnnLinkPredictionDataLoader(ep_data, target_idx, [10], batch_size, num_negative_edges=2,
                                               train_task=True)
    assert len(dataloader) == len(list(dataloader))

    dataloader = GSgnnLPJointNegDataLoader(ep_data, target_idx, [10], batch_size, num_negative_edges=2,
                                           train_task=False)
    assert len(dataloader) == len(list(dataloader))

    dataloader = GSgnnLPJointNegDataLoader(ep_data, target_idx, [10], batch_size, num_negative_edges=2,
                                           train_task=True)
    assert len(dataloader) == len(list(dataloader))

    dataloader = GSgnnLPLocalUniformNegDataLoader(ep_data, target_idx, [10], batch_size, num_negative_edges=2,
                                                  train_task=False)
    assert len(dataloader) == len(list(dataloader))

    dataloader = GSgnnLPLocalUniformNegDataLoader(ep_data, target_idx, [10], batch_size, num_negative_edges=2,
                                                  train_task=True)
    assert len(dataloader) == len(list(dataloader))

    dataloader = GSgnnLPInBatchJointNegDataLoader(ep_data, target_idx, [10], batch_size, num_negative_edges=2,
                                                  train_task=True)
    assert len(dataloader) == len(list(dataloader))

    dataloader = GSgnnLPLocalJointNegDataLoader(ep_data, target_idx, [10], batch_size, num_negative_edges=2,
                                                train_task=False)
    assert len(dataloader) == len(list(dataloader))

    dataloader = GSgnnLPLocalJointNegDataLoader(ep_data, target_idx, [10], batch_size, num_negative_edges=2,
                                                train_task=True)
    assert len(dataloader) == len(list(dataloader))

    dataloader = FastGSgnnLinkPredictionDataLoader(ep_data, target_idx, [10], batch_size, num_negative_edges=2,
                                                   train_task=False)
    assert len(dataloader) == len(list(dataloader))

    dataloader = FastGSgnnLinkPredictionDataLoader(ep_data, target_idx, [10], batch_size, num_negative_edges=2,
                                                   train_task=True)
    assert len(dataloader) == len(list(dataloader))

    dataloader = FastGSgnnLPJointNegDataLoader(ep_data, target_idx, [10], batch_size, num_negative_edges=2,
                                               train_task=False)
    assert len(dataloader) == len(list(dataloader))

    dataloader = FastGSgnnLPJointNegDataLoader(ep_data, target_idx, [10], batch_size, num_negative_edges=2,
                                               train_task=True)
    assert len(dataloader) == len(list(dataloader))

    dataloader = FastGSgnnLPLocalUniformNegDataLoader(ep_data, target_idx, [10], batch_size, num_negative_edges=2,
                                                      train_task=False)
    assert len(dataloader) == len(list(dataloader))

    dataloader = FastGSgnnLPLocalUniformNegDataLoader(ep_data, target_idx, [10], batch_size, num_negative_edges=2,
                                                      train_task=True)
    assert len(dataloader) == len(list(dataloader))

    dataloader = FastGSgnnLPLocalJointNegDataLoader(ep_data, target_idx, [10], batch_size, num_negative_edges=2,
                                                    train_task=False)
    assert len(dataloader) == len(list(dataloader))

    dataloader = FastGSgnnLPLocalJointNegDataLoader(ep_data, target_idx, [10], batch_size, num_negative_edges=2,
                                                    train_task=True)
    assert len(dataloader) == len(list(dataloader))

def _create_hard_neg_graph(num_nodes, num_negs):
    etype0 = ("n0", "r0", "n1")
    etype1 = ("n0", "r0", "n2")
    etype2 = ("n0", "r0", "n3")
    src = th.arange(num_nodes)
    dst = th.arange(num_nodes)
    # each edge has 4 pre-defined hard negatives
    hard0 = th.randint(num_nodes, (num_nodes, 4))
    # each edge has 10 pre-defined hard negatives
    hard1 = th.randint(num_nodes, (num_nodes, num_negs))
    # each edge has 20 pre-defined hard negatives
    hard2 = th.randint(num_nodes, (num_nodes, num_negs*2)) # more hard negatives than num neg
    g = dgl.heterograph({
        etype0: (src, dst),
        etype1: (src, dst),
        etype2: (src, dst),
    })
    g.edges[etype0].data["hard_negative"] = hard0
    g.edges[etype1].data["hard_negative"] = hard1
    g.edges[etype2].data["hard_negative"] = hard2

    return etype0, etype1, etype2, hard0, hard1, hard2, src, dst, g

def test_hard_edge_dst_negative_sample_generate_complex_case():
    # test GSHardEdgeDstNegativeSampler._generate with slow track when not all the pos edges have enough hard negatives defined
    num_nodes = 1000
    # test GSHardEdgeDstNegativeSampler._generate when all some pos edges do not have enough hard negatives defined
    num_negs = 10
    etype0, etype1, etype2, hard0, hard1, hard2, src, _, g = _create_hard_neg_graph(num_nodes, num_negs)

    # not enough predefined hard negatives
    # for hard0[0] and hard0[1]
    hard0[0] = th.randperm(num_nodes)[:4]
    hard0[0][-1] = -1
    hard0[0][-2] = -1
    hard0[1][-1] = -1

    # not enough predefined hard negatives
    # for hard0[0] and hard0[1]
    hard1[0] = th.randperm(num_nodes)[:num_negs]
    hard1[1] = th.randperm(num_nodes)[:num_negs]
    hard1[0][-1] = -1
    hard1[0][-2] = -1
    hard1[1][-1] = -1

    # not enough predefined hard negatives
    # for hard0[0] and hard0[1]
    hard2[0] = th.randperm(num_nodes)[:num_negs*2]
    hard2[1] = th.randperm(num_nodes)[:num_negs*2]
    hard2[0][-1] = -1
    hard2[0][-2] = -1
    hard2[1][-1] = -1

    num_edges = 10
    eids = th.arange(num_edges)
    def test_missing_hard_negs(neg_dst, num_hard_neg, hard_neg_data):
        # hardx[0][-1] and hardx[0][-2] is -1,
        # which means hardx[0] does not enough predefined negatives
        # Random sample will be applied to -1s.
        hard_neg_dst = neg_dst[0][:num_hard_neg]
        hard_neg_rand_0 = hard_neg_dst[-1]
        hard_neg_rand_1 = hard_neg_dst[-2]
        hard_neg_dst = set(hard_neg_dst[:-2].tolist())
        rand_neg_dst = neg_dst[0][num_hard_neg:]
        rand_neg_dst = set(rand_neg_dst.tolist())
        hard_neg_set = set(hard_neg_data[0].tolist())
        assert hard_neg_dst.issubset(hard_neg_set)
        assert len(rand_neg_dst) == 0  or \
            rand_neg_dst.issubset(hard_neg_set) is False

        rand_0_check = hard_neg_rand_0 not in hard_neg_set
        rand_1_check = hard_neg_rand_1 not in hard_neg_set

        # hardx[1][-1] is -1,
        # which means hardx[0] does not enough predefined negatives
        # Random sample will be applied to -1s.
        hard_neg_dst = neg_dst[1][:num_hard_neg]
        hard_neg_rand_2 = hard_neg_dst[-1]
        hard_neg_dst = set(hard_neg_dst[:-1].tolist())
        rand_neg_dst = neg_dst[1][num_hard_neg:]
        rand_neg_dst = set(rand_neg_dst.tolist())
        hard_neg_set = set(hard_neg_data[1].tolist())
        assert hard_neg_dst.issubset(hard_neg_set)
        assert len(rand_neg_dst) == 0  or \
            rand_neg_dst.issubset(hard_neg_set) is False

        rand_2_check = hard_neg_rand_2 not in hard_neg_set
        # The chance is very to to have rand_0_check,
        # rand_1_check and rand_2_check be true at the same time
        # The change is (4/1000)^3
        assert rand_0_check or rand_1_check or rand_2_check

    def check_less_hard_negs(hard_neg_sampler, target_etype, hard_neg_data,
                             num_hard_neg, check_missing_hard_neg):
        neg_src, neg_dst = hard_neg_sampler._generate(g, eids, target_etype)
        assert len(neg_src) == num_edges * num_negs
        assert len(neg_dst) == num_edges * num_negs
        assert_equal(th.repeat_interleave(src[:10], num_negs, 0).numpy(), neg_src.numpy())
        neg_dst = neg_dst.reshape(num_edges, num_negs)

        if check_missing_hard_neg:
            test_missing_hard_negs(neg_dst, num_hard_neg, hard_neg_data)

        start = 2 if check_missing_hard_neg else 0
        for i in range(start, num_edges):
            hard_neg_dst = neg_dst[i][:num_hard_neg]
            hard_neg_dst = set(hard_neg_dst.tolist())
            rand_neg_dst = neg_dst[i][num_hard_neg:]
            rand_neg_dst = set(rand_neg_dst.tolist())
            hard_neg_set = set(hard_neg_data[i].tolist())
            assert hard_neg_dst.issubset(hard_neg_set)
            assert rand_neg_dst.issubset(hard_neg_set) is False

    # case 1:
    # 1. hard_negative field is string
    # 2. num_hard_neg is int
    # 3. num_negs > number of hard negatives required (2)
    # 4. num_negs > total number of hard negatives
    # provided (hard0 has 4 negatives for each node)
    # 5. Each edge has enough hard negative even though some edges do not have enough (10) predefined negatives
    # 6. slow track (-1 exists in hard neg feature)
    #
    # expected behavior:
    #   1. Only 2 hard negatives are returned
    #   2. Others will be random negatives
    sampler = GlobalUniform(num_negs)
    hard_sampler = GSHardEdgeDstNegativeSampler(num_negs, "hard_negative", sampler, num_hard_negs=2)
    check_less_hard_negs(hard_sampler, etype0, hard0, 2, check_missing_hard_neg=False)

    # Case 2:
    # 1. hard_negative field is string
    # 2. num_hard_neg is int
    # 3. num_negs > number of hard negatives required (2)
    # 4. num_negs == total number of hard negatives
    #    provided (hard1 has 10 negatives for each node)
    # 5. Each edge has enough hard negative even though some edges do not have enough (8) predefined negatives
    # 6. slow track (-1 exists in hard neg feature)
    #
    # expected behavior:
    #   1. Only 2 hard negatives are returned
    #   2. Others will be random negatives
    check_less_hard_negs(hard_sampler, etype1, hard1, 2, check_missing_hard_neg=False)

    # Case 3:
    # 1. hard_negative field is string
    # 2. num_hard_neg is int
    # 3. num_negs > number of hard negatives required (8)
    # 4. number of hard negatives required (8) > number of hard negatives
    #    provided (hard0 has only 4 negatives for each node)
    # 5.slow track (-1 exists in hard neg feature)
    #
    # expected behavior:
    #   1. Only 4 hard negatives are returned
    #   2. Others will be random negatives
    #   3. eid 0 will have 2 more random negatives
    #      and eid 1 will have 1 more random negatives
    hard_sampler = GSHardEdgeDstNegativeSampler(num_negs, "hard_negative", sampler, num_hard_negs=8)
    check_less_hard_negs(hard_sampler, etype0, hard0, 4, check_missing_hard_neg=True)

    # Case 4:
    # 1. hard_negative field is string
    # 2. num_hard_neg is int
    # 3. num_negs == number of hard negatives required (10)
    # 4. number of hard negatives required (8) == number of hard negatives
    #    provided (hard1 has 10 negatives for each node)
    # 5.slow track (-1 exists in hard neg feature)
    #
    # expected behavior:
    #   1. Equal negatives
    def check_enough_hard_negs(hard_neg_sampler, target_etype, hard_neg_data):
        neg_src, neg_dst = hard_neg_sampler._generate(g, eids, target_etype)
        assert len(neg_src) == num_edges * num_negs
        assert len(neg_dst) == num_edges * num_negs
        assert_equal(th.repeat_interleave(src[:10], num_negs, 0).numpy(), neg_src.numpy())
        neg_dst = neg_dst.reshape(num_edges, num_negs)

        test_missing_hard_negs(neg_dst, num_negs, hard_neg_data)

        for i in range(2, num_edges):
            hard_neg_dst = set(neg_dst[i].tolist())
            hard_neg_set = set(hard_neg_data[i].tolist())
            assert hard_neg_dst == hard_neg_set

    hard_sampler = GSHardEdgeDstNegativeSampler(num_negs, "hard_negative", sampler, num_hard_negs=num_negs)
    check_enough_hard_negs(hard_sampler, etype1, hard1)

    # Case 5:
    # 1. hard_negative field is string
    # 2. num_hard_neg is int
    # 3. num_negs == number of hard negatives required (10)
    # 4. number of hard negatives required (8) < number of hard negatives
    #    provided (hard2 has 20 negatives for each node)
    # 5.slow track (-1 exists in hard neg feature)
    #
    # expected behavior:
    #   1. hard negatives will be a subset of hard2
    def check_more_hard_negs(hard_neg_sampler, target_etype, hard_neg_data):
        neg_src, neg_dst = hard_neg_sampler._generate(g, eids, target_etype)
        assert len(neg_src) == num_edges * num_negs
        assert len(neg_dst) == num_edges * num_negs
        assert_equal(th.repeat_interleave(src[:10], num_negs, 0).numpy(), neg_src.numpy())
        neg_dst = neg_dst.reshape(num_edges, num_negs)
        for i in range(num_edges):
            hard_neg_dst = set(neg_dst[i].tolist())
            hard_neg_set = set(hard_neg_data[i].tolist())
            assert hard_neg_dst.issubset(hard_neg_set)
    check_more_hard_negs(hard_sampler, etype2, hard2)

def test_hard_edge_dst_negative_sample_generate():
    # test GSHardEdgeDstNegativeSampler._generate with fast track when all pos edges have enough hard negatives defined
    num_nodes = 100
    num_negs = 10
    etype0, etype1, etype2, hard0, hard1, hard2, src, _, g = _create_hard_neg_graph(num_nodes, num_negs)

    num_edges = 10
    eids = th.arange(num_edges)
    def check_less_hard_negs(hard_neg_sampler, target_etype, hard_neg_data, num_hard_neg):
        neg_src, neg_dst = hard_neg_sampler._generate(g, eids, target_etype)
        assert len(neg_src) == num_edges * num_negs
        assert len(neg_dst) == num_edges * num_negs
        assert_equal(th.repeat_interleave(src[:10], num_negs, 0).numpy(), neg_src.numpy())
        neg_dst = neg_dst.reshape(num_edges, num_negs)
        for i in range(num_edges):
            hard_neg_dst = neg_dst[i][:num_hard_neg]
            hard_neg_dst = set(hard_neg_dst.tolist())
            rand_neg_dst = neg_dst[i][num_hard_neg:]
            rand_neg_dst = set(rand_neg_dst.tolist())
            hard_neg_set = set(hard_neg_data[i].tolist())
            assert hard_neg_dst.issubset(hard_neg_set)
            assert rand_neg_dst.issubset(hard_neg_set) is False

    # case 1:
    # 1. hard_negative field is string
    # 2. num_hard_neg is int
    # 3. num_negs > number of hard negatives required (2)
    # 4. num_negs > total number of hard negatives
    # provided (hard0 has 4 negatives for each node)
    # 5. fast track
    #
    # expected behavior:
    #   1. Only 2 hard negatives are returned
    #   2. Others will be random negatives
    sampler = GlobalUniform(num_negs)
    hard_sampler = GSHardEdgeDstNegativeSampler(num_negs, "hard_negative", sampler, num_hard_negs=2)
    check_less_hard_negs(hard_sampler, etype0, hard0, 2)

    # Case 2:
    # 1. hard_negative field is string
    # 2. num_hard_neg is int
    # 3. num_negs > number of hard negatives required (2)
    # 4. num_negs == total number of hard negatives
    #    provided (hard1 has 10 negatives for each node)
    # 5. fast track
    #
    # expected behavior:
    #   1. Only 2 hard negatives are returned
    #   2. Others will be random negatives
    check_less_hard_negs(hard_sampler, etype1, hard1, 2)

    # Case 3:
    # 1. hard_negative field is string
    # 2. num_hard_neg is int
    # 3. num_negs > number of hard negatives required (8)
    # 4. number of hard negatives required (8) > number of hard negatives
    #    provided (hard0 has only 4 negatives for each node)
    # 5.fast track
    #
    # expected behavior:
    #   1. Only 4 hard negatives are returned
    #   2. Others will be random negatives
    hard_sampler = GSHardEdgeDstNegativeSampler(num_negs, "hard_negative", sampler, num_hard_negs=8)
    check_less_hard_negs(hard_sampler, etype0, hard0, 4)

    # Case 4:
    # 1. hard_negative field is string
    # 2. num_hard_neg is int
    # 3. num_negs == number of hard negatives required (10)
    # 4. number of hard negatives required (10) == number of hard negatives
    #    provided (hard1 has 10 negatives for each node)
    # 5.fast track
    #
    # expected behavior:
    #   1. Equal negatives
    def check_enough_hard_negs(hard_neg_sampler, target_etype, hard_neg_data):
        neg_src, neg_dst = hard_neg_sampler._generate(g, eids, target_etype)
        assert len(neg_src) == num_edges * num_negs
        assert len(neg_dst) == num_edges * num_negs
        assert_equal(th.repeat_interleave(src[:10], num_negs, 0).numpy(), neg_src.numpy())
        neg_dst = neg_dst.reshape(num_edges, num_negs)
        for i in range(num_edges):
            hard_neg_dst = set(neg_dst[i].tolist())
            hard_neg_set = set(hard_neg_data[i].tolist())
            assert hard_neg_dst == hard_neg_set
    hard_sampler = GSHardEdgeDstNegativeSampler(num_negs, "hard_negative", sampler, num_hard_negs=num_negs)
    check_enough_hard_negs(hard_sampler, etype1, hard1)

    # Case 5:
    # 1. hard_negative field is string
    # 2. num_hard_neg is int
    # 3. num_negs == number of hard negatives required (10)
    # 4. number of hard negatives required (8) < number of hard negatives
    #    provided (hard2 has 20 negatives for each node)
    # 5.fast track
    #
    # expected behavior:
    #   1. hard negatives will be a subset of hard2
    def check_more_hard_negs(hard_neg_sampler, target_etype, hard_neg_data):
        neg_src, neg_dst = hard_neg_sampler._generate(g, eids, target_etype)
        assert len(neg_src) == num_edges * num_negs
        assert len(neg_dst) == num_edges * num_negs
        assert_equal(th.repeat_interleave(src[:10], num_negs, 0).numpy(), neg_src.numpy())
        neg_dst = neg_dst.reshape(num_edges, num_negs)
        for i in range(num_edges):
            hard_neg_dst = set(neg_dst[i].tolist())
            hard_neg_set = set(hard_neg_data[i].tolist())
            assert hard_neg_dst.issubset(hard_neg_set)
    check_more_hard_negs(hard_sampler, etype2, hard2)

    # Case 6:
    # hard_negative field is dict
    # num_hard_neg is dict
    # 3. num_negs > number of hard negatives required (2)
    # 4. num_negs > total number of hard negatives
    # provided (hard0 has 4 negatives for each node)
    # 5. fast track
    #
    # expected behavior:
    #   1. Only 2 hard negatives are returned
    #   2. Others will be random negatives
    hard_sampler = GSHardEdgeDstNegativeSampler(
        num_negs,
        {etype0: "hard_negative",
         etype1: "hard_negative",
         etype2: "hard_negative"},
        sampler,
        {etype0: 2,
         etype1: 2,
         etype2: 10})
    check_less_hard_negs(hard_sampler, etype0, hard0, 2)

    # Case 7:
    # hard_negative field is dict
    # num_hard_neg is dict
    # 3. num_negs > number of hard negatives required (2)
    # 4. num_negs == total number of hard negatives
    #    provided (hard1 has 10 negatives for each node)
    # 5. fast track
    #
    # expected behavior:
    #   1. Only 2 hard negatives are returned
    #   2. Others will be random negatives
    check_less_hard_negs(hard_sampler, etype1, hard1, 2)

    # Case 8:
    # 1. hard_negative field is string
    # 2. num_hard_neg is int
    # 3. num_negs == number of hard negatives required (10)
    # 4. number of hard negatives required (8) < number of hard negatives
    #    provided (hard2 has 20 negatives for each node)
    # 5.fast track
    #
    # expected behavior:
    #   1. hard negatives will be a subset of hard2
    check_more_hard_negs(hard_sampler, etype2, hard2)

    def check_none_hard_negs(hard_neg_sampler, target_etype, hard_neg_data):
        neg_src, neg_dst = hard_neg_sampler._generate(g, eids, target_etype)
        assert len(neg_src) == num_edges * num_negs
        assert len(neg_dst) == num_edges * num_negs
        assert_equal(th.repeat_interleave(src[:10], num_negs, 0).numpy(), neg_src.numpy())
        neg_dst = neg_dst.reshape(num_edges, num_negs)
        for i in range(num_edges):
            hard_neg_dst = set(neg_dst[i].tolist())
            hard_neg_set = set(hard_neg_data[i].tolist())
            assert hard_neg_dst.issubset(hard_neg_set) is False
    # Case 9:
    # dst_negative_field is not provided
    hard_sampler = GSHardEdgeDstNegativeSampler(
        num_negs, {}, sampler, 2)
    check_none_hard_negs(hard_sampler, etype2, hard2)

    # Case 10:
    # num_hard_negs is not provided
    hard_sampler = GSHardEdgeDstNegativeSampler(
        num_negs, "hard_negative", sampler, {})
    check_none_hard_negs(hard_sampler, etype2, hard2)

def test_edge_fixed_dst_negative_sample_gen_neg_pairs():
    # test GSHardEdgeDstNegativeSampler.gen_neg_pairs with fast track when all edges have enough predefined negatives
    num_nodes = 1000
    # test GSHardEdgeDstNegativeSampler._generate when all some pos edges do not have enough hard negatives defined
    num_negs = 10
    etype0, etype1, etype2, hard0, hard1, hard2, src, dst, g = _create_hard_neg_graph(num_nodes, num_negs)

    num_edges = 10

    def check_fixed_negs(pos_neg_tuple, etype, hard_neg_data):
        neg_src, _, pos_dst, neg_dst = pos_neg_tuple[etype]

        assert len(neg_src) == num_edges
        assert len(pos_dst) == num_edges
        assert neg_dst.shape[0] == num_edges
        assert_equal(src[:10].numpy(), neg_src.numpy())
        assert_equal(dst[:10].numpy(), pos_dst.numpy())

        assert_equal(hard_neg_data[:10].numpy(), neg_dst.numpy())

    hard_sampler = GSFixedEdgeDstNegativeSampler("hard_negative")
    pos_neg_tuple = hard_sampler.gen_etype_neg_pairs(g, etype0, th.arange(10))
    check_fixed_negs(pos_neg_tuple, etype0, hard0)
    pos_neg_tuple = hard_sampler.gen_etype_neg_pairs(g, etype1, th.arange(10))
    check_fixed_negs(pos_neg_tuple, etype1, hard1)
    pos_neg_tuple = hard_sampler.gen_etype_neg_pairs(g, etype2, th.arange(10))
    check_fixed_negs(pos_neg_tuple, etype2, hard2)

    hard_sampler = GSFixedEdgeDstNegativeSampler({etype0: "hard_negative",
                                          etype1: "hard_negative",
                                          etype2: "hard_negative"})
    pos_neg_tuple = hard_sampler.gen_etype_neg_pairs(g, etype0, th.arange(10))
    check_fixed_negs(pos_neg_tuple, etype0, hard0)
    pos_neg_tuple = hard_sampler.gen_etype_neg_pairs(g, etype1, th.arange(10))
    check_fixed_negs(pos_neg_tuple, etype1, hard1)
    pos_neg_tuple = hard_sampler.gen_etype_neg_pairs(g, etype2, th.arange(10))
    check_fixed_negs(pos_neg_tuple, etype2, hard2)

    # each positive edge should have enough fixed negatives
    hard0[0][-1] = -1
    fail = False
    try:
        pos_neg_tuple = hard_sampler.gen_neg_pairs(g, etype0, th.arange(10))
    except:
        fail = True
    assert fail


@pytest.mark.parametrize("num_pos", [2, 10])
@pytest.mark.parametrize("num_neg", [5, 20])
def test_inbatch_joint_neg_sampler(num_pos, num_neg):
    src = th.arange(num_pos)
    dst = th.arange(num_pos)
    g = dgl.heterograph({
        ("n0", "r0", "n1"): (src, dst),
    })
    sampler = InbatchJointUniform(num_neg)
    src, dst = sampler._generate(g, th.arange(num_pos), ("n0", "r0", "n1"))
    # In batch joint negative includes
    # uniform negatives + in-batch negatives.
    assert len(src) == num_pos * num_neg +  num_pos * (num_pos - 1)
    assert len(dst) == num_pos * num_neg + num_pos * (num_pos - 1)
    in_batch_src = src[-num_pos * (num_pos - 1):]
    in_batch_dst = dst[-num_pos * (num_pos - 1):]

    for i in range(num_pos):
        assert_equal(in_batch_src[i*(num_pos-1):(i+1)*(num_pos-1)].numpy(), np.repeat(i, (num_pos-1)))
        tmp_idx = np.ones(num_pos, dtype=bool)
        tmp_idx[i] = False
        assert_equal(in_batch_dst[i*(num_pos-1):(i+1)*(num_pos-1)].numpy(),
                     np.arange(num_pos)[tmp_idx])

def test_GSgnnTrainData_homogeneous():
    # initialize the torch distributed environment
    th.distributed.init_process_group(backend='gloo',
                                      init_method='tcp://127.0.0.1:23456',
                                      rank=0,
                                      world_size=1)
    tr_ntypes = ["_N"]
    va_ntypes = ["_N"]

    with tempfile.TemporaryDirectory() as tmpdirname:
        # generate the test dummy homogeneous distributed graph and
        # test if it is possible to create GSgnnData on homogeneous graph
        _, part_config = generate_dummy_dist_graph(graph_name='dummy',
                                                            dirname=tmpdirname,
                                                            is_homo=True)
        data = GSgnnData(part_config=part_config)
        _ = data.get_node_train_set(tr_ntypes)
        _ = data.get_node_val_set(va_ntypes)
        _ = data.get_node_test_set(va_ntypes)
        _ = data.get_node_infer_set(va_ntypes)

        # generate the test dummy distributed graph with "_N" node type. As it is expected to be
        # a homogeneous graph with "_N" as node type and ("_N", "_E", "_N") as edge type.
        # It should throw an error to clarify that.
        _, part_config = generate_dummy_dist_graph_homogeneous_failure_graph(graph_name='dummy',
                                                            dirname=tmpdirname)
        data = GSgnnData(part_config=part_config)
        try:
            _ = data.get_node_train_set(tr_ntypes)
            assert False, "expected Error raised for non-homogeneous graph input"
        except AssertionError as _:
            pass
        try:
            _ = data.get_node_val_set(va_ntypes)
            assert False, "expected Error raised for non-homogeneous graph input"
        except AssertionError as _:
            pass
        try:
            _ = data.get_node_test_set(va_ntypes)
            assert False, "expected Error raised for non-homogeneous graph input"
        except AssertionError as _:
            pass
        try:
            _ = data.get_node_infer_set(va_ntypes)
            assert False, "expected Error raised for non-homogeneous graph input"
        except AssertionError as _:
            pass

    tr_etypes = [("_N", "_E", "_N")]
    va_etypes = [("_N", "_E", "_N")]

    with tempfile.TemporaryDirectory() as tmpdirname:
        # generate the test dummy homogeneous distributed graph and
        # test if it is possible to create GSgnnData on homogeneous graph
        _, part_config = generate_dummy_dist_graph(graph_name='dummy',
                                                   dirname=os.path.join(tmpdirname, 'dummy'),
                                                   is_homo=True)
        data = GSgnnData(part_config=part_config)
        _ = data.get_edge_train_set(tr_etypes)
        _ = data.get_edge_val_set(va_etypes)
        _ = data.get_edge_test_set(va_etypes)
        _ = data.get_edge_infer_set(va_etypes)

        # generate the test dummy distributed graph with "_N" node type. As it is expected to be
        # a homogeneous graph with "_N" as node type and ("_N", "_E", "_N") as edge type.
        # It should throw an error to clarify that.
        dist_graph, part_config = generate_dummy_dist_graph_homogeneous_failure_graph(graph_name='dummy',
                                                            dirname=os.path.join(tmpdirname, 'dummy'))
        data = GSgnnData(part_config=part_config)
        try:
            _ = data.get_edge_train_set(tr_etypes)
            assert False, "expected Error raised for non-homogeneous graph input"
        except AssertionError as _:
            pass
        try:
            _ = data.get_edge_val_set(va_etypes)
            assert False, "expected Error raised for non-homogeneous graph input"
        except AssertionError as _:
            pass
        try:
            _ = data.get_edge_test_set(va_etypes)
            assert False, "expected Error raised for non-homogeneous graph input"
        except AssertionError as _:
            pass
        try:
            _ = data.get_edge_infer_set(va_etypes)
            assert False, "expected Error raised for non-homogeneous graph input"
        except AssertionError as _:
            pass

    # after test pass, destroy all process group
    th.distributed.destroy_process_group()

def test_GSgnnMultiTaskDataLoader():
    with tempfile.TemporaryDirectory() as tmpdirname:
        # get the test dummy distributed graph
        _, part_config = generate_dummy_dist_graph_multi_task(graph_name='dummy',
                                                              dirname=tmpdirname)
        gdata = GSgnnData(part_config=part_config)

        # n0: train_mask: 2, val_mask: 2, test_maks: 4
        #     train_mask1: 5, val_mask1: 3, test_mask1: 7
        #     train_mask2: 50, val_mask2: 25, test_mask2: 25
        # n1: train_mask: 50, val_mask: 2, tset_mask:2
        #
        # ("n0", "r1", "n1"): train_mask: 2, val_mask: 2, test_maks: 4
        # ("n0", "r1", "n1"): train_mask1: 5, val_mask1: 3, test_maks2: 7
        # ("n0", "r1", "n1"): train_mask2: 2, val_mask2: 2, test_mask2: 4
        # ("n0", "r0", "n1"): train_mask: 50, val_mask: 2, test_maks: 4
        tast_info_n0_0 = TaskInfo(task_type=BUILTIN_TASK_NODE_CLASSIFICATION,
                                  task_id='tast_info_n0_0',
                                  task_config=None)
        tast_info_n0_1 = TaskInfo(task_type=BUILTIN_TASK_NODE_REGRESSION,
                                  task_id='tast_info_n0_1',
                                  task_config=None)
        tast_info_n0_2 = TaskInfo(task_type=BUILTIN_TASK_NODE_CLASSIFICATION,
                                  task_id='tast_info_n0_2',
                                  task_config=None)
        task_info_n1_0 = TaskInfo(task_type=BUILTIN_TASK_NODE_CLASSIFICATION,
                                  task_id='task_info_n1_0',
                                  task_config=None)
        task_info_edge_0 = TaskInfo(task_type=BUILTIN_TASK_LINK_PREDICTION,
                                  task_id='task_info_edge_0',
                                  task_config=None)
        task_info_edge_1 = TaskInfo(task_type=BUILTIN_TASK_EDGE_CLASSIFICATION,
                                  task_id='task_info_edge_1',
                                  task_config=None)
        task_info_edge_2 = TaskInfo(task_type=BUILTIN_TASK_EDGE_CLASSIFICATION,
                                  task_id='task_info_edge_2',
                                  task_config=None)
        task_infos = [tast_info_n0_0, tast_info_n0_1,
                      tast_info_n0_2, task_info_n1_0,
                      task_info_edge_0, task_info_edge_1,
                      task_info_edge_2]

        task_n0_0_dataloader = GSgnnNodeDataLoader(gdata,
                                                   gdata.get_node_train_set("n0", "train_mask"),
                                                   fanout=[10],
                                                   batch_size=2,
                                                   label_field="label",
                                                   train_task=True)
        task_n0_1_dataloader = GSgnnNodeDataLoader(gdata,
                                                   gdata.get_node_train_set("n0", "train_mask1"),
                                                   fanout=[10],
                                                   batch_size=2,
                                                   label_field="label",
                                                   train_task=True)
        task_n0_2_dataloader = GSgnnNodeDataLoader(gdata,
                                                   gdata.get_node_train_set("n0", "train_mask2"),
                                                   fanout=[10],
                                                   batch_size=5,
                                                   label_field="label",
                                                   train_task=True)
        task_n1_0_dataloader = GSgnnNodeDataLoader(gdata,
                                                   gdata.get_node_train_set("n1", "train_mask"),
                                                   fanout=[10],
                                                   batch_size=10,
                                                   label_field="label",
                                                   train_task=True)

        task_edge_0_dataloader = GSgnnLinkPredictionDataLoader(
            gdata,
            gdata.get_edge_train_set(etypes=[("n0", "r1", "n1"), ("n0", "r0", "n1")]),
            fanout=[10],
            batch_size=10,
            num_negative_edges=2,
            train_task=True
        )

        task_edge_1_dataloader = GSgnnEdgeDataLoader(
            gdata,
            gdata.get_edge_train_set(etypes=[("n0", "r1", "n1")],
                                     mask="train_mask1"),
            fanout=[10],
            batch_size=2,
            label_field="label",
            train_task=True,
            remove_target_edge_type=False
        )

        task_edge_2_dataloader = GSgnnEdgeDataLoader(
            gdata,
            gdata.get_edge_train_set(etypes=[("n0", "r1", "n1")],
                                     mask="train_mask2"),
            fanout=[10],
            batch_size=20,
            label_field="label",
            train_task=True,
            remove_target_edge_type=False
        )

        dataloaders = [task_n0_0_dataloader, task_n0_1_dataloader,
                       task_n0_2_dataloader, task_n1_0_dataloader,
                       task_edge_0_dataloader, task_edge_1_dataloader,
                       task_edge_2_dataloader]
        multi_dataloader = GSgnnMultiTaskDataLoader(gdata, task_infos, dataloaders)
        len_n0_0 = len(task_n0_0_dataloader)
        assert len_n0_0 == 1
        len_n0_1 = len(task_n0_1_dataloader)
        assert len_n0_1 == 3
        len_n0_2 = len(task_n0_2_dataloader)
        assert len_n0_2 == 10
        len_n1_0 = len(task_n1_0_dataloader)
        assert len_n1_0 == 5
        len_edge0_0 = len(task_edge_0_dataloader)
        assert len_edge0_0 == 6
        len_edge1_0 = len(task_edge_1_dataloader)
        assert len_edge1_0 == 3
        len_edge2_0 = len(task_edge_2_dataloader)
        assert len_edge2_0 == 5

        assert len(multi_dataloader) == 10

        len(multi_dataloader.dataloaders) == 7
        len(multi_dataloader.task_infos) == 7

        dataloaders = multi_dataloader.dataloaders
        task_infos = multi_dataloader.task_infos
        for dataloader, task_info in zip(dataloaders, task_infos):
            if task_info.task_type in [BUILTIN_TASK_NODE_CLASSIFICATION, BUILTIN_TASK_NODE_REGRESSION]:
                assert isinstance(dataloader, GSgnnNodeDataLoader)

            if task_info.task_type in [BUILTIN_TASK_EDGE_CLASSIFICATION]:
                assert isinstance(dataloader, GSgnnEdgeDataLoader)
            if task_info.task_type in [BUILTIN_TASK_LINK_PREDICTION]:
                assert isinstance(dataloader, GSgnnLinkPredictionDataLoader)

        iter_num = 0
        n0_1_seeds_cnt = th.tensor([4] * 5) # check whether n0_1 datalaoder iterates the whole datasets 3 times.
        edge0_seeds_cnt = th.tensor([2] * 50) # check whether edge0 datalaoder iterates the whole datasets 1 and half times.
        for mini_batches in multi_dataloader:
            assert len(mini_batches) == 7
            for task_info, mini_batch in mini_batches:
                if task_info.task_id == "tast_info_n0_0":
                    assert task_info.dataloader == task_n0_0_dataloader
                    _, seeds, blocks = mini_batch
                    assert len(seeds["n0"]) == 2
                    assert len(blocks) == 1
                    assert set(seeds["n0"].tolist()).issubset({0,1})
                if task_info.task_id == "tast_info_n0_1":
                    assert task_info.dataloader == task_n0_1_dataloader
                    _, seeds, blocks = mini_batch
                    assert len(seeds["n0"]) == 1 if (iter_num % 3 == 2) else 2
                    assert len(blocks) == 1
                    assert set(seeds["n0"].tolist()).issubset({0,1,2,3,4})
                    n0_1_seeds_cnt[seeds["n0"]] =  n0_1_seeds_cnt[seeds["n0"]] - 1
                if task_info.task_id == "tast_info_n0_2":
                    assert task_info.dataloader == task_n0_2_dataloader
                    _, seeds, blocks = mini_batch
                    assert len(seeds["n0"]) == 5
                    assert len(blocks) == 1
                    assert np.all(seeds["n0"].numpy() >= SIZE_DICT['tiny'] // 2)
                if task_info.task_id == "task_info_n1_0":
                    assert task_info.dataloader == task_n1_0_dataloader
                    _, seeds, blocks = mini_batch
                    assert len(seeds["n1"]) == 10
                    assert len(blocks) == 1
                    assert np.all(seeds["n1"].numpy() < SIZE_DICT['tiny'] // 2)
                if task_info.task_id == "task_info_edge_0":
                    assert task_info.dataloader == task_edge_0_dataloader
                    _, pos_graph, _, blocks = mini_batch
                    assert ("n0", "r1", "n1") in pos_graph.canonical_etypes or \
                        ("n0", "r0", "n1") in pos_graph.canonical_etypes
                    assert len(blocks) == 1
                    num_edges = 0
                    if ("n0", "r1", "n1") in pos_graph.canonical_etypes:
                        eids = pos_graph.edges[("n0", "r1", "n1")].data[dgl.EID]
                        assert set(eids.tolist()).issubset({0,1})
                        num_edges += len(eids)
                    eids = pos_graph.edges[("n0", "r0", "n1")].data[dgl.EID]
                    num_edges += len(eids)
                    assert num_edges == 10 if iter_num != 5 else 2
                    assert np.any(eids.numpy() < SIZE_DICT['tiny'] // 2)
                    edge0_seeds_cnt[eids] = edge0_seeds_cnt[eids] - 1
                if task_info.task_id == "task_info_edge_1":
                    assert task_info.dataloader == task_edge_1_dataloader
                    _, batch_graph, blocks = mini_batch
                    assert len(batch_graph.canonical_etypes) == 1
                    assert ("n0", "r1", "n1") in batch_graph.canonical_etypes
                    assert batch_graph.num_edges(("n0", "r1", "n1")) == 1 if (iter_num % 3 == 2) else 2
                    assert len(blocks) == 1
                    eids = batch_graph.edges[("n0", "r1", "n1")].data[dgl.EID]
                    assert set(eids.tolist()).issubset({0,1,2,3,4})
                if task_info.task_id == "task_info_edge_2":
                    assert task_info.dataloader == task_edge_2_dataloader
                    _, batch_graph, blocks = mini_batch
                    assert len(batch_graph.canonical_etypes) == 1
                    assert ("n0", "r1", "n1") in batch_graph.canonical_etypes
                    assert batch_graph.num_edges(("n0", "r1", "n1")) == 20
                    assert len(blocks) == 1
                    eids = batch_graph.edges[("n0", "r1", "n1")].data[dgl.EID]
                    assert np.any(eids.numpy() >= SIZE_DICT['tiny'])
            iter_num += 1
        assert iter_num == 9
        assert np.any(n0_1_seeds_cnt.numpy() <= 1)
        assert np.any(n0_1_seeds_cnt.numpy() >= 0)
        assert np.any(edge0_seeds_cnt.numpy() <= 1)
        assert np.any(edge0_seeds_cnt.numpy() >= 0)

def run_dist_small_val_test(part_config, worker_rank, world_size):
    dist_init_method = 'tcp://{master_ip}:{master_port}'.format(
        master_ip='127.0.0.1', master_port='12345')
    th.distributed.init_process_group(backend="gloo",
                                      init_method=dist_init_method,
                                      world_size=world_size,
                                      rank=worker_rank)
    dgl.distributed.initialize('')
    gs_data = GSgnnData(part_config=part_config)

    @patch("dgl.distributed.edge_split")
    @patch("dgl.distributed.node_split")
    def check_val_test(mock_node_split, mock_edge_split):
        #######
        # Node mask
        total_idx = th.tensor([1,2,3,4])
        split_ret = total_idx[:2] if worker_rank == 0 else total_idx[2:]
        mock_node_split.side_effect = [split_ret, split_ret]
        # Mocked val has 4 labeled data
        # each worker will get 2
        ntype = 'n1'
        idx = gs_data.get_node_val_set(ntype, mask="val_mask")
        assert len(idx[ntype]) == 2
        # Mocked test has 4 labeled data
        # each worker will get 2
        idx = gs_data.get_node_test_set(ntype, mask="test_mask")
        assert len(idx[ntype]) == 2

        total_idx = th.tensor([1])
        split_ret = total_idx[:1] if worker_rank == 0 else total_idx[1:1]
        mock_node_split.side_effect = [split_ret, split_ret]
        # Mocked val has only 1 labeled data
        # Thus, both worker 0 and worker 1 will
        # take the same validation set.
        idx = gs_data.get_node_val_set(ntype, mask="val_mask2")
        assert len(idx[ntype]) == 1
        assert th.nonzero(gs_data._g.nodes[ntype].data['val_mask2'][th.arange(gs_data._g.num_nodes(ntype))]).reshape(-1,)[0].item() == idx[ntype][0].item()

        # Mocked test has only 1 labeled data
        # Thus, both worker 0 and worker 1 will
        # take the same test set.
        idx = gs_data.get_node_test_set(ntype, mask="test_mask2")
        assert len(idx[ntype]) == 1
        assert th.nonzero(gs_data._g.nodes[ntype].data['test_mask2'][th.arange(gs_data._g.num_nodes(ntype))]).reshape(-1,)[0] == idx[ntype][0]

        #######
        # Edge mask
        etype = ("n0", "r1", "n1")
        total_idx = th.tensor([1,2,3,4])
        split_ret = total_idx[:2] if worker_rank == 0 else total_idx[2:]
        mock_edge_split.side_effect = [split_ret, split_ret]

        # Mocked val has two labeled data
        # each worker will get 1
        idx = gs_data.get_edge_val_set(etype, mask="val_mask")
        assert len(idx[etype]) == 2
        # Mocked test has two labeled data
        # each worker will get 1
        idx = gs_data.get_edge_test_set(etype, mask="test_mask")
        assert len(idx[etype]) == 2

        total_idx = th.tensor([1])
        split_ret = total_idx[:1] if worker_rank == 0 else total_idx[1:1]
        mock_edge_split.side_effect = [split_ret, split_ret]
        # Mocked val has only 1 labeled data
        # Thus, both worker 0 and worker 1 will
        # take the same validation set.
        idx = gs_data.get_edge_val_set(etype, mask="val_mask2")
        assert len(idx[etype]) == 1
        assert th.nonzero(gs_data._g.edges[etype].data['val_mask2'][th.arange(gs_data._g.num_edges(etype))]).reshape(-1,)[0].item() == idx[etype][0].item()

        # mocked test has only 1 labeled data
        # Thus, both worker 0 and worker 1 will
        # take the same test set.
        idx = gs_data.get_edge_test_set(etype, mask="test_mask2")
        assert len(idx[etype]) == 1
        assert th.nonzero(gs_data._g.edges[etype].data['test_mask2'][th.arange(gs_data._g.num_edges(etype))]).reshape(-1,)[0] == idx[etype][0]

    check_val_test()

    if worker_rank == 0:
        th.distributed.destroy_process_group()

def test_GSgnnTranData_small_val_test():
    with tempfile.TemporaryDirectory() as tmpdirname:
        _, part_config = generate_dummy_dist_graph(tmpdirname)

        ctx = mp.get_context('spawn')
        p0 = ctx.Process(target=run_dist_small_val_test,
                            args=(part_config, 0, 2))
        p1 = ctx.Process(target=run_dist_small_val_test,
                        args=(part_config, 1, 2))

        p0.start()
        p1.start()
        p0.join()
        p1.join()
        assert p0.exitcode == 0
<<<<<<< HEAD
        assert p1.exitcode == 0


def test_realtime_infer_node_dataloader():
    """ Test the real-time inference node dataloader
    """
    # Test case 1: normal case
    g = generate_dummy_hetero_graph(gen_mask=True, add_reverse=False, is_random=False)

    target_idx = {'n1': th.arange(g.number_of_nodes('n1'))}
    batch_size = g.number_of_nodes('n1')
    dataloader = GSgnnRealtimeInferNodeDataLoader(g, target_idx, num_layers=1)
    assert len(dataloader) == 1

    src_idx_r0, dst_idx_r0 = g.edges(form='uv', etype=('n0', 'r0', 'n1'))
    src_idx_r1, dst_idx_r1 = g.edges(form='uv', etype=('n0', 'r1', 'n1'))
    all_src_idx = np.unique(np.concatenate([src_idx_r0, src_idx_r1]))

    # should only has one mini batch
    assert len(dataloader) == 1
    input_nodes, seeds, blocks = next(iter(dataloader))
    assert 'n0' in input_nodes
    assert input_nodes['n0'].shape[0] == len(all_src_idx)
    assert 'n1' in input_nodes
    
    assert input_nodes['n1'].shape[0] == batch_size
    assert 'n1' in seeds
    assert len(blocks) == 1

    assert_equal(seeds['n1'].cpu().numpy(), target_idx['n1'])
    assert dataloader.node_feat_fields == None
    assert dataloader.edge_feat_fields == None

    # Test case 2: fail to create due to using non-dict targets
    with pytest.raises(AssertionError, match='The argument \"target_idx\" should be a dictionary'):
        dataloader = GSgnnRealtimeInferNodeDataLoader(g, [th.arange(g.number_of_nodes('n1'))],
                                                      num_layers=1)

    # Test case 3: fail to create due to non-existing target ntype
    with pytest.raises(AssertionError, match='node type .* does not exist in the graph.'):
        dataloader = GSgnnRealtimeInferNodeDataLoader(g, 
                                                      {'n3': th.arange(g.number_of_nodes('n1'))},
                                                      num_layers=1)

    # Test case 4: fail to create due to using non-DGLGraph
    th.distributed.init_process_group(backend='gloo',
                                      init_method='tcp://127.0.0.1:23456',
                                      rank=0,
                                      world_size=1)

    with tempfile.TemporaryDirectory() as tmpdirname:
        # get the test dummy distributed graph
        _, part_config = generate_dummy_dist_graph(graph_name='dummy', dirname=tmpdirname)
        np_data = GSgnnData(part_config=part_config)

    # use a GSGnnData as an input
    with pytest.raises(AssertionError, match='The argument \"g\" should be a DGLGraph'):
        dataloader = GSgnnRealtimeInferNodeDataLoader(np_data, target_idx, num_layers=1)

    # use a distributed graph as an input
    g = np_data.g
    with pytest.raises(AssertionError, match='The argument \"g\" should be a DGLGraph'):
        dataloader = GSgnnRealtimeInferNodeDataLoader(g, target_idx, num_layers=1)

    # after test pass, destroy all process group
    th.distributed.destroy_process_group()
=======
        assert p1.exitcode == 0
>>>>>>> b3ac5111
<|MERGE_RESOLUTION|>--- conflicted
+++ resolved
@@ -2700,9 +2700,7 @@
         p0.join()
         p1.join()
         assert p0.exitcode == 0
-<<<<<<< HEAD
         assert p1.exitcode == 0
-
 
 def test_realtime_infer_node_dataloader():
     """ Test the real-time inference node dataloader
@@ -2766,7 +2764,4 @@
         dataloader = GSgnnRealtimeInferNodeDataLoader(g, target_idx, num_layers=1)
 
     # after test pass, destroy all process group
-    th.distributed.destroy_process_group()
-=======
-        assert p1.exitcode == 0
->>>>>>> b3ac5111
+    th.distributed.destroy_process_group()