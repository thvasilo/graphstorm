"""
    Copyright 2025 Contributors

    Licensed under the Apache License, Version 2.0 (the "License");
    you may not use this file except in compliance with the License.
    You may obtain a copy of the License at

       http://www.apache.org/licenses/LICENSE-2.0

    Unless required by applicable law or agreed to in writing, software
    distributed under the License is distributed on an "AS IS" BASIS,
    WITHOUT WARRANTIES OR CONDITIONS OF ANY KIND, either express or implied.
    See the License for the specific language governing permissions and
    limitations under the License.
"""
import os
import json
import tempfile
import pytest
import multiprocessing as mp
import h5py
import torch as th
import numpy as np
import dgl
from numpy.testing import assert_equal, assert_almost_equal, assert_raises
from dgl.distributed import DistTensor

from graphstorm.config import FeatureGroup, FeatureGroupSize
from graphstorm.model.utils import save_embeddings, LazyDistTensor, remove_saved_models, TopKList
from graphstorm.model.utils import get_data_range
from graphstorm.model.utils import _exchange_node_id_mapping, distribute_nid_map
from graphstorm.model.utils import shuffle_predict, NodeIDShuffler
from graphstorm.model.utils import pad_file_index
from graphstorm.model.utils import (save_node_prediction_results,
                                    save_edge_prediction_results,
                                    save_shuffled_node_embeddings,
                                    save_full_node_embeddings)
from graphstorm.model.utils import normalize_node_embs
from graphstorm.gconstruct.utils import save_maps
from graphstorm import get_node_feat_size
from graphstorm.model.gnn_encoder_base import prepare_for_wholegraph

from data_utils import generate_dummy_dist_graph
from graphstorm.eval.utils import gen_mrr_score
from graphstorm.utils import setup_device, get_graph_name

from graphstorm.gconstruct.file_io import stream_dist_tensors_to_hdf5, read_data_hdf5

from dgl import NTYPE

def gen_embedding_with_nid_mapping(num_embs):
    emb = th.rand((num_embs, 12))
    ori_nid_mapping = th.randperm(num_embs)
    _, nid_mapping = th.sort(ori_nid_mapping)
    emb = LazyDistTensor(emb, th.arange(num_embs))
    return emb, ori_nid_mapping, nid_mapping

def gen_predict_with_nid_mapping(num_embs):
    pred = th.rand((num_embs, 12)) * 10
    pred = pred.long()
    ori_nid_mapping = th.randperm(num_embs)
    _, nid_mapping = th.sort(ori_nid_mapping)
    return pred, ori_nid_mapping, nid_mapping

def test_get_data_range():
    # test get_data_range
    # num_embs < world_size, only latest rank will do the work
    start, end = get_data_range(0, 3, 2)
    assert start == 0
    assert end == 0

    start, end = get_data_range(1, 3, 2)
    assert start == 0
    assert end == 0

    start, end = get_data_range(2, 3, 2)
    assert start == 0
    assert end == 2

    # num_embs > world_size
    start, end = get_data_range(0, 2, 5)
    assert start == 0
    assert end == 2

    start, end = get_data_range(1, 2, 5)
    assert start == 2
    assert end == 5

    start, end = get_data_range(0, 2, 4)
    assert start == 0
    assert end == 2

    start, end = get_data_range(1, 2, 4)
    assert start == 2
    assert end == 4

def run_dist_exchange_node_id_mapping(worker_rank, world_size, backend,
    node_id_mapping, num_embs, target_nid_mapping):
    dist_init_method = 'tcp://{master_ip}:{master_port}'.format(
        master_ip='127.0.0.1', master_port='12345')
    th.distributed.init_process_group(backend=backend,
                                      init_method=dist_init_method,
                                      world_size=world_size,
                                      rank=worker_rank)
    th.cuda.set_device(worker_rank)
    device = setup_device(worker_rank)

    nid_mapping = _exchange_node_id_mapping(worker_rank, world_size, device, node_id_mapping, num_embs)

    assert_equal(target_nid_mapping.numpy(), nid_mapping.cpu().numpy())

@pytest.mark.parametrize("num_embs", [100, 101])
@pytest.mark.parametrize("backend", ["gloo", "nccl"])
def test_exchange_node_id_mapping(num_embs, backend):
    node_id_mapping = th.randperm(num_embs)
    start, end = get_data_range(0, 4, num_embs)
    target_nid_mapping_0 = node_id_mapping[start:end]
    start, end = get_data_range(1, 4, num_embs)
    target_nid_mapping_1 = node_id_mapping[start:end]
    start, end = get_data_range(2, 4, num_embs)
    target_nid_mapping_2 = node_id_mapping[start:end]
    start, end = get_data_range(3, 4, num_embs)
    target_nid_mapping_3 = node_id_mapping[start:end]
    ctx = mp.get_context('spawn')
    p0 = ctx.Process(target=run_dist_exchange_node_id_mapping,
                    args=(0, 4, backend, node_id_mapping.clone(), num_embs, target_nid_mapping_0))
    p1 = ctx.Process(target=run_dist_exchange_node_id_mapping,
                    args=(1, 4, backend, node_id_mapping.clone(), num_embs, target_nid_mapping_1))
    p2 = ctx.Process(target=run_dist_exchange_node_id_mapping,
                    args=(2, 4, backend, node_id_mapping.clone(), num_embs, target_nid_mapping_2))
    p3 = ctx.Process(target=run_dist_exchange_node_id_mapping,
                    args=(3, 4, backend, node_id_mapping.clone(), num_embs, target_nid_mapping_3))

    p0.start()
    p1.start()
    p2.start()
    p3.start()
    p0.join()
    p1.join()
    p2.join()
    p3.join()
    assert p0.exitcode == 0
    assert p1.exitcode == 0
    assert p2.exitcode == 0
    assert p3.exitcode == 0

def run_distribute_nid_map(embeddings, worker_rank, world_size,
    node_id_mapping_file, backend, target_nid_mapping):
    dist_init_method = 'tcp://{master_ip}:{master_port}'.format(
        master_ip='127.0.0.1', master_port='12345')
    th.distributed.init_process_group(backend=backend,
                                      init_method=dist_init_method,
                                      world_size=world_size,
                                      rank=worker_rank)
    device = setup_device(worker_rank)
    nid_mapping = distribute_nid_map(embeddings, worker_rank, world_size,
        node_id_mapping_file, device)

    if isinstance(embeddings, (dgl.distributed.DistTensor, LazyDistTensor)):
        assert_equal(target_nid_mapping[worker_rank].numpy(), nid_mapping.cpu().numpy())
    elif isinstance(embeddings, dict):
        for name in embeddings.keys():
            assert_equal(target_nid_mapping[name][worker_rank].numpy(), \
                nid_mapping[name].cpu().numpy())
    if worker_rank == 0:
        th.distributed.destroy_process_group()

def run_distributed_shuffle_nids(part_config, ntype0, ntype1, nids0, nids1, node_id_mapping_file,
                                 worker_rank, world_size, original_nids0, original_nids1):
    dist_init_method = 'tcp://{master_ip}:{master_port}'.format(
        master_ip='127.0.0.1', master_port='12345')
    th.distributed.init_process_group(backend="gloo",
                                      init_method=dist_init_method,
                                      world_size=world_size,
                                      rank=worker_rank)
    dgl.distributed.initialize('')
    g = dgl.distributed.DistGraph(graph_name='dummy', part_config=part_config)
    shuffler = NodeIDShuffler(g,
    node_id_mapping_file, [ntype0, ntype1])
    assert len(shuffler._id_mapping_info) == 2
    shuffled_nids = shuffler.shuffle_nids(ntype0, nids0)
    assert_equal(shuffled_nids.numpy(), original_nids0.numpy())
    shuffled_nids = shuffler.shuffle_nids(ntype1, nids1)
    assert_equal(shuffled_nids.numpy(), original_nids1.numpy())
    del shuffler

    shuffler = NodeIDShuffler(g,
    node_id_mapping_file)
    assert len(shuffler._id_mapping_info) == 2
    shuffled_nids = shuffler.shuffle_nids(ntype0, nids0)
    assert_equal(shuffled_nids.numpy(), original_nids0.numpy())
    shuffled_nids = shuffler.shuffle_nids(ntype1, nids1)
    assert_equal(shuffled_nids.numpy(), original_nids1.numpy())

    if worker_rank == 0:
        th.distributed.destroy_process_group()

def test_shuffle_nids():
    with tempfile.TemporaryDirectory() as tmpdirname:
        g, part_config = generate_dummy_dist_graph(tmpdirname, size="tiny")
        nid_map_dict_path = os.path.join(tmpdirname, "nid_map_dict.pt")

        target_ntype0 = g.ntypes[0]
        target_ntype1 = g.ntypes[1]
        ori_nid_maps = {target_ntype0: th.randperm(g.number_of_nodes(target_ntype0)),
                        target_ntype1: th.randperm(g.number_of_nodes(target_ntype1))}
        th.save(ori_nid_maps, nid_map_dict_path)

        test_nids0 = th.randint(g.number_of_nodes(target_ntype0),
                                (g.number_of_nodes(target_ntype0),))
        orig_nids0 = ori_nid_maps[target_ntype0][test_nids0]
        test_nids1 = th.arange(10)
        orig_nids1 = ori_nid_maps[target_ntype1][test_nids1]

        ctx = mp.get_context('spawn')
        p0 = ctx.Process(target=run_distributed_shuffle_nids,
                        args=(part_config, target_ntype0, target_ntype1,
                              test_nids0, test_nids1, nid_map_dict_path,
                              0, 1, orig_nids0, orig_nids1))
        p0.start()
        p0.join()
        assert p0.exitcode == 0

def test_shuffle_nids_dist_part():
    with tempfile.TemporaryDirectory() as tmpdirname:
        g, part_config = generate_dummy_dist_graph(tmpdirname, size="tiny")
        nid_map_dict_path0 = os.path.join(tmpdirname, "part0")
        nid_map_dict_path1 = os.path.join(tmpdirname, "part1")
        # part0 should exists
        os.mkdir(nid_map_dict_path1)

        target_ntype0 = g.ntypes[0]
        target_ntype1 = g.ntypes[1]
        ori_nid_maps = {target_ntype0: th.randperm(g.number_of_nodes(target_ntype0)),
                        target_ntype1: th.randperm(g.number_of_nodes(target_ntype1))}
        mapping0 = {
            target_ntype0: ori_nid_maps[target_ntype0][0:g.number_of_nodes(target_ntype0)//2],
            target_ntype1: ori_nid_maps[target_ntype1][0:g.number_of_nodes(target_ntype0)//2],
        }
        mapping1 = {
            target_ntype0: ori_nid_maps[target_ntype0][g.number_of_nodes(target_ntype0)//2:],
            target_ntype1: ori_nid_maps[target_ntype1][g.number_of_nodes(target_ntype0)//2:],
        }
        dgl.data.utils.save_tensors(os.path.join(nid_map_dict_path0,
                                                 "orig_nids.dgl"),
                                    mapping0)
        dgl.data.utils.save_tensors(os.path.join(nid_map_dict_path1,
                                                 "orig_nids.dgl"),
                                    mapping1)

        test_nids0 = th.randint(g.number_of_nodes(target_ntype0),
                                (g.number_of_nodes(target_ntype0),))
        orig_nids0 = ori_nid_maps[target_ntype0][test_nids0]
        test_nids1 = th.arange(10)
        orig_nids1 = ori_nid_maps[target_ntype1][test_nids1]

        ctx = mp.get_context('spawn')
        p0 = ctx.Process(target=run_distributed_shuffle_nids,
                        args=(part_config, target_ntype0, target_ntype1,
                              test_nids0, test_nids1, tmpdirname,
                              0, 1, orig_nids0, orig_nids1))
        p0.start()
        p0.join()
        assert p0.exitcode == 0


@pytest.mark.parametrize("backend", ["gloo", "nccl"])
@pytest.mark.parametrize("map_pattern", ["gconstruct", "distdgl"])
def test_distribute_nid_map(backend, map_pattern):
    # need to force to reset the fork context
    # because dist tensor is the input for mulitiple processes
    with tempfile.TemporaryDirectory() as tmpdirname:
        # get the test dummy distributed graph
        g, _ = generate_dummy_dist_graph(tmpdirname, size="tiny")
        dummy_dist_embeds = {}
        ori_nid_maps = {}
        target_nid_maps = {}
        for ntype in g.ntypes:
            dummy_dist_embeds[ntype] = DistTensor((g.number_of_nodes(ntype), 5),
                      dtype=th.float32, name=f'ntype-{ntype}',
                      part_policy=g.get_node_partition_policy(ntype))
            ori_nid_maps[ntype] = th.randperm(g.number_of_nodes(ntype))

            target_nid_maps[ntype] = []
            _, sorted_nid_map = th.sort(ori_nid_maps[ntype])
            for i in range(4):
                start, end = get_data_range(i, 4, g.number_of_nodes(ntype))
                target_nid_maps[ntype].append(sorted_nid_map[start:end].clone())

        if map_pattern == "gconstruct":
            nid_map_dict_path = os.path.join(tmpdirname, "nid_map_dict.pt")
            th.save(ori_nid_maps, nid_map_dict_path)
        else: # distdgl
            nid_map_dict_path = tmpdirname
            for i in range(4):
                local_map_dict_path = os.path.join(nid_map_dict_path, f"part{i}")
                if i > 0:
                    os.mkdir(local_map_dict_path)
                mapping = {
                    nt: nid_map[i:i+1 if i < 3 else g.number_of_nodes(ntype)] \
                        for nt, nid_map in ori_nid_maps.items()
                }
                dgl.data.utils.save_tensors(os.path.join(local_map_dict_path,
                                                 "orig_nids.dgl"),
                                            mapping)

        nid_map_tensor_path = os.path.join(tmpdirname, "nid_map_tensor.pt")
        dummy_ntype = g.ntypes[0]
        th.save(ori_nid_maps[dummy_ntype], nid_map_tensor_path)

        # when dummy_dist_embeds is a dict
        ctx = mp.get_context('spawn')
        p0 = ctx.Process(target=run_distribute_nid_map,
                        args=(dummy_dist_embeds, 0, 4, nid_map_dict_path, backend, \
                            target_nid_maps))
        p1 = ctx.Process(target=run_distribute_nid_map,
                        args=(dummy_dist_embeds, 1, 4, nid_map_dict_path, backend, \
                            target_nid_maps))
        p2 = ctx.Process(target=run_distribute_nid_map,
                        args=(dummy_dist_embeds, 2, 4, nid_map_dict_path, backend, \
                            target_nid_maps))
        p3 = ctx.Process(target=run_distribute_nid_map,
                        args=(dummy_dist_embeds, 3, 4, nid_map_dict_path, backend, \
                            target_nid_maps))
        p0.start()
        p1.start()
        p2.start()
        p3.start()
        p0.join()
        p1.join()
        p2.join()
        p3.join()
        assert p0.exitcode == 0
        assert p1.exitcode == 0
        assert p2.exitcode == 0
        assert p3.exitcode == 0

        # when dummy_dist_embeds is a dist tensor
        ctx2 = mp.get_context('spawn')
        p4 = ctx2.Process(target=run_distribute_nid_map,
                        args=(dummy_dist_embeds[dummy_ntype], 0, 4, nid_map_tensor_path, \
                            backend, target_nid_maps[dummy_ntype]))
        p5 = ctx2.Process(target=run_distribute_nid_map,
                        args=(dummy_dist_embeds[dummy_ntype], 1, 4, nid_map_tensor_path, \
                            backend, target_nid_maps[dummy_ntype]))
        p6 = ctx2.Process(target=run_distribute_nid_map,
                        args=(dummy_dist_embeds[dummy_ntype], 2, 4, nid_map_tensor_path, \
                            backend, target_nid_maps[dummy_ntype]))
        p7 = ctx2.Process(target=run_distribute_nid_map,
                        args=(dummy_dist_embeds[dummy_ntype], 3, 4, nid_map_tensor_path, \
                            backend, target_nid_maps[dummy_ntype]))

        p4.start()
        p5.start()
        p6.start()
        p7.start()
        p4.join()
        p5.join()
        p6.join()
        p7.join()
        assert p4.exitcode == 0
        assert p5.exitcode == 0
        assert p6.exitcode == 0
        assert p7.exitcode == 0

def run_dist_save_embeddings(model_path, emb, worker_rank,
    world_size, node_id_mapping_file, backend):
    dist_init_method = 'tcp://{master_ip}:{master_port}'.format(
        master_ip='127.0.0.1', master_port='12345')
    th.distributed.init_process_group(backend=backend,
                                      init_method=dist_init_method,
                                      world_size=world_size,
                                      rank=worker_rank)
    th.cuda.set_device(worker_rank)
    device = setup_device(worker_rank)

    save_embeddings(model_path, emb, worker_rank, world_size, device, node_id_mapping_file)

    if worker_rank == 0:
        th.distributed.destroy_process_group()

def run_dist_shuffle_predict(pred, worker_rank,
    world_size, node_id_mapping_file, type, backend, conn):
    dist_init_method = 'tcp://{master_ip}:{master_port}'.format(
        master_ip='127.0.0.1', master_port='12345')
    th.distributed.init_process_group(backend=backend,
                                      init_method=dist_init_method,
                                      world_size=world_size,
                                      rank=worker_rank)
    th.cuda.set_device(worker_rank)
    device = setup_device(worker_rank)

    pred = shuffle_predict(pred, node_id_mapping_file, type, worker_rank, world_size, device)
    conn.send(pred.detach().cpu().numpy())

    if worker_rank == 0:
        th.distributed.destroy_process_group()

# TODO: Only test gloo now
# Will add test for nccl once we enable nccl
@pytest.mark.parametrize("num_embs", [16, 17])
@pytest.mark.parametrize("backend", ["gloo"])
def test_shuffle_predict(num_embs, backend):
    import tempfile

    # node_mapping is tensor
    with tempfile.TemporaryDirectory() as tmpdirname:
        pred, ori_nid_mapping, nid_mapping = gen_predict_with_nid_mapping(num_embs)
        save_maps(tmpdirname, "node_mapping", ori_nid_mapping)
        nid_mapping_file = os.path.join(tmpdirname, "node_mapping.pt")
        ctx = mp.get_context('spawn')
        conn1, conn2 = mp.Pipe()
        p0 = ctx.Process(target=run_dist_shuffle_predict,
                        args=(pred, 0, 2, nid_mapping_file, None, backend, conn2))
        conn3, conn4 = mp.Pipe()
        p1 = ctx.Process(target=run_dist_shuffle_predict,
                        args=(pred, 1, 2, nid_mapping_file, None, backend, conn4))

        p0.start()
        p1.start()
        p0.join()
        p1.join()
        assert p0.exitcode == 0
        assert p1.exitcode == 0

        shuffled_pred_1 = conn1.recv()
        shuffled_pred_2 = conn3.recv()
        conn1.close()
        conn2.close()
        conn3.close()
        conn4.close()

        shuffled_pred = np.concatenate([shuffled_pred_1, shuffled_pred_2])

        # Load saved embeddings
        assert_equal(pred[nid_mapping].numpy(), shuffled_pred)

     # node mapping is a dict
    with tempfile.TemporaryDirectory() as tmpdirname:
        pred, ori_nid_mapping, nid_mapping = gen_predict_with_nid_mapping(num_embs)
        nid_mapping = {"node": nid_mapping}
        ori_nid_mapping = {"node": ori_nid_mapping}
        save_maps(tmpdirname, "node_mapping", ori_nid_mapping)
        nid_mapping_file = os.path.join(tmpdirname, "node_mapping.pt")
        ctx = mp.get_context('spawn')
        conn1, conn2 = mp.Pipe()
        p0 = ctx.Process(target=run_dist_shuffle_predict,
                        args=(pred, 0, 2, nid_mapping_file, "node", backend, conn2))
        conn3, conn4 = mp.Pipe()
        p1 = ctx.Process(target=run_dist_shuffle_predict,
                        args=(pred, 1, 2, nid_mapping_file, "node", backend, conn4))

        p0.start()
        p1.start()
        p0.join()
        p1.join()
        assert p0.exitcode == 0
        assert p1.exitcode == 0

        shuffled_pred_1 = conn1.recv()
        shuffled_pred_2 = conn3.recv()
        conn1.close()
        conn2.close()
        conn3.close()
        conn4.close()

        shuffled_pred = np.concatenate([shuffled_pred_1, shuffled_pred_2])

        # Load saved embeddings
        assert_equal(pred[nid_mapping["node"]].numpy(), shuffled_pred)

def do_dist_shuffle_nids(part_config, node_id_mapping_file, ntypes, nids,
                         worker_rank, world_size, conn):
    dist_init_method = 'tcp://{master_ip}:{master_port}'.format(
        master_ip='127.0.0.1', master_port='12345')
    th.distributed.init_process_group(backend="gloo",
                                      init_method=dist_init_method,
                                      world_size=world_size,
                                      rank=worker_rank)
    dgl.distributed.initialize('')
    g = dgl.distributed.DistGraph(graph_name='dummy', part_config=part_config)
    shuffler = NodeIDShuffler(g, node_id_mapping_file, ntypes)
    shuffled_nids = []
    for ntype, nid in zip(ntypes, nids):
        shuffled_nid = shuffler.shuffle_nids(ntype, nid)
        shuffled_nids.append(shuffled_nid.detach().cpu().numpy())

    conn.send(shuffled_nids)

    if worker_rank == 0:
        th.distributed.destroy_process_group()

@pytest.mark.parametrize("map_pattern", ["gconstruct", "distdgl"])
def test_shuffle_emb_with_shuffle_nids(map_pattern):
    # multiple embedding
    with tempfile.TemporaryDirectory() as tmpdirname:
        g, part_config = generate_dummy_dist_graph(tmpdirname, size="tiny")
        embs = {}
        ori_nid_mappings = {}
        nid_mappings = {}
        num_n0 = g.num_nodes('n0')
        emb, ori_nid_mapping, nid_mapping = gen_embedding_with_nid_mapping(num_n0)
        embs['n0'] = emb
        ori_nid_mappings['n0'] = ori_nid_mapping
        nid_mappings['n0'] = nid_mapping
        num_n1 = g.num_nodes('n1')
        emb, ori_nid_mapping, nid_mapping = gen_embedding_with_nid_mapping(num_n1)
        embs['n1'] = emb
        ori_nid_mappings['n1'] = ori_nid_mapping
        nid_mappings['n1'] = nid_mapping
        ntypes = ['n0', 'n1']
        nids0 = [th.arange(num_n0), th.arange(num_n1)]

        if map_pattern == "gconstruct":
            save_maps(tmpdirname, "node_mapping", ori_nid_mappings)
            nid_mapping_file = os.path.join(tmpdirname, "node_mapping.pt")
        else:
            dist_nid_mapping_file = os.path.join(os.path.join(tmpdirname, "part0"),
                                                 "orig_nids.dgl")
            dgl.data.utils.save_tensors(dist_nid_mapping_file, ori_nid_mappings)
            nid_mapping_file = tmpdirname
        ctx = mp.get_context('spawn')
        conn1, conn2 = mp.Pipe()
        p0 = ctx.Process(target=do_dist_shuffle_nids,
                        args=(part_config, nid_mapping_file, ntypes, nids0, 0, 1, conn2))
        p0.start()
        p0.join()
        assert p0.exitcode == 0

        shuffled_nids = conn1.recv()
        conn1.close()
        conn2.close()

        shuffled_nids0 = shuffled_nids[0]
        shuffled_nids1 = shuffled_nids[1]
        assert len(shuffled_nids0) == len(embs['n0'])
        assert len(shuffled_nids1) == len(embs['n1'])

        # Load saved embeddings
        ground_truth0 = embs['n0'][nid_mappings['n0']].numpy()
        for i, nid in enumerate(shuffled_nids0):
            assert_equal(ground_truth0[nid], embs['n0'][i].numpy())
        ground_truth1 = embs['n1'][nid_mappings['n1']].numpy()
        for i, nid in enumerate(shuffled_nids1):
            assert_equal(ground_truth1[nid], embs['n1'][i].numpy())

@pytest.mark.parametrize("num_embs", [16, 17])
@pytest.mark.parametrize("backend", ["gloo", "nccl"])
def test_save_embeddings_with_id_mapping(num_embs, backend):
    # single embedding
    with tempfile.TemporaryDirectory() as tmpdirname:
        emb, ori_nid_mapping, nid_mapping = gen_embedding_with_nid_mapping(num_embs)
        save_maps(tmpdirname, "node_mapping", ori_nid_mapping)
        nid_mapping_file = os.path.join(tmpdirname, "node_mapping.pt")
        ctx = mp.get_context('spawn')
        p0 = ctx.Process(target=run_dist_save_embeddings,
                        args=(tmpdirname, emb, 0, 2, nid_mapping_file, backend))
        p1 = ctx.Process(target=run_dist_save_embeddings,
                        args=(tmpdirname, emb, 1, 2, nid_mapping_file, backend))

        p0.start()
        p1.start()
        p0.join()
        p1.join()
        assert p0.exitcode == 0
        assert p1.exitcode == 0

        # Load saved embeddings
        emb0 = th.load(os.path.join(os.path.join(tmpdirname, dgl.NTYPE),
                                    f'embed-{pad_file_index(0)}.pt'), weights_only=True)
        emb1 = th.load(os.path.join(os.path.join(tmpdirname, dgl.NTYPE),
                                    f'embed-{pad_file_index(1)}.pt'), weights_only=True)
        saved_emb = th.cat([emb0, emb1], dim=0)
        assert len(saved_emb) == len(emb)
        assert_equal(emb[nid_mapping].numpy(), saved_emb.numpy())

    # multiple embedding
    with tempfile.TemporaryDirectory() as tmpdirname:
        embs = {}
        ori_nid_mappings = {}
        nid_mappings = {}
        emb, ori_nid_mapping, nid_mapping = gen_embedding_with_nid_mapping(num_embs)
        embs['n0'] = emb
        ori_nid_mappings['n0'] = ori_nid_mapping
        nid_mappings['n0'] = nid_mapping
        emb, ori_nid_mapping, nid_mapping = gen_embedding_with_nid_mapping(num_embs*2)
        embs['n1'] = emb
        ori_nid_mappings['n1'] = ori_nid_mapping
        nid_mappings['n1'] = nid_mapping
        emb, ori_nid_mapping, nid_mapping = gen_embedding_with_nid_mapping(num_embs*3)
        embs['n2'] = emb
        ori_nid_mappings['n2'] = ori_nid_mapping
        nid_mappings['n2'] = nid_mapping

        save_maps(tmpdirname, "node_mapping", ori_nid_mappings)
        nid_mapping_file = os.path.join(tmpdirname, "node_mapping.pt")
        ctx = mp.get_context('spawn')
        p0 = ctx.Process(target=run_dist_save_embeddings,
                        args=(tmpdirname, embs, 0, 2, nid_mapping_file, backend))
        p1 = ctx.Process(target=run_dist_save_embeddings,
                        args=(tmpdirname, embs, 1, 2, nid_mapping_file, backend))

        p0.start()
        p1.start()
        p0.join()
        p1.join()
        assert p0.exitcode == 0
        assert p1.exitcode == 0

        # Load saved embeddings
        emb0 = th.load(os.path.join(os.path.join(tmpdirname, 'n0'),
                                    f'embed-{pad_file_index(0)}.pt'), weights_only=True)
        emb1 = th.load(os.path.join(os.path.join(tmpdirname, 'n0'),
                                    f'embed-{pad_file_index(1)}.pt'), weights_only=True)
        saved_emb = th.cat([emb0, emb1], dim=0)
        assert len(saved_emb) == len(embs['n0'])
        assert_equal(embs['n0'][nid_mappings['n0']].numpy(), saved_emb.numpy())

        emb0 = th.load(os.path.join(os.path.join(tmpdirname, 'n1'),
                                    f'embed-{pad_file_index(0)}.pt'), weights_only=True)
        emb1 = th.load(os.path.join(os.path.join(tmpdirname, 'n1'),
                                    f'embed-{pad_file_index(1)}.pt'), weights_only=True)
        saved_emb = th.cat([emb0, emb1], dim=0)
        assert len(saved_emb) == len(embs['n1'])
        assert_equal(embs['n1'][nid_mappings['n1']].numpy(), saved_emb.numpy())

        emb0 = th.load(os.path.join(os.path.join(tmpdirname, 'n2'),
                                    f'embed-{pad_file_index(0)}.pt'), weights_only=True)
        emb1 = th.load(os.path.join(os.path.join(tmpdirname, 'n2'),
                                    f'embed-{pad_file_index(1)}.pt'), weights_only=True)
        saved_emb = th.cat([emb0, emb1], dim=0)
        assert len(saved_emb) == len(embs['n2'])
        assert_equal(embs['n2'][nid_mappings['n2']].numpy(), saved_emb.numpy())

def helper_save_multiple_embeddings(tmpdirname):
    num_embs0 = 103
    num_embs1 = 205
    emb_dim_size = 12

    random_emb = th.rand((num_embs0, emb_dim_size))
    type0_random_emb = LazyDistTensor(random_emb, th.arange(num_embs0))
    random_emb = th.rand((num_embs1, emb_dim_size))
    type1_random_emb = LazyDistTensor(random_emb, th.arange(num_embs1))

    emb = {
        "type0": type0_random_emb,
        "type1": type1_random_emb
    }
    save_embeddings(tmpdirname, emb, 0, 4, save_embed_format='pytorch')
    save_embeddings(tmpdirname + '_hdf5', emb, 0, 4, save_embed_format='hdf5')
    emb = {
        "type0": type0_random_emb,
        "type1": type1_random_emb
    }
    save_embeddings(tmpdirname, emb, 1, 4)
    save_embeddings(tmpdirname + '_hdf5', emb, 1, 4, save_embed_format='hdf5')
    emb = {
        "type0": type0_random_emb,
        "type1": type1_random_emb
    }
    save_embeddings(tmpdirname, emb, 2, 4)
    save_embeddings(tmpdirname + '_hdf5', emb, 2, 4, save_embed_format='hdf5')
    emb = {
        "type0": type0_random_emb,
        "type1": type1_random_emb
    }
    save_embeddings(tmpdirname, emb, 3, 4)
    save_embeddings(tmpdirname + '_hdf5', emb, 3, 4, save_embed_format='hdf5')

    shuffle_emb = {
        "type0": (type0_random_emb, th.arange(num_embs0)),
        "type1": (type1_random_emb, th.arange(num_embs1))
    }
    save_shuffled_node_embeddings(shuffle_emb, tmpdirname + '_shuffled', save_embed_format='pytorch')

    return type0_random_emb, type1_random_emb

def helper_save_single_embedding(tmpdirname):
    """
    Save embeddings without specifying a node type.
    """
    num_embs = 57
    emb_dim_size = 29

    single_random_emb = LazyDistTensor(th.rand(num_embs, emb_dim_size), th.arange(num_embs))

    save_embeddings(tmpdirname, single_random_emb, 0, 1, save_embed_format='pytorch')
    save_embeddings(tmpdirname + '_hdf5', single_random_emb, 0, 1, save_embed_format='hdf5')

    return single_random_emb

def test_save_embeddings():
    # initialize the torch distributed environment
    th.distributed.init_process_group(backend='gloo',
                                      init_method='tcp://127.0.0.1:23456',
                                      rank=0,
                                      world_size=1)

    import tempfile
    with tempfile.TemporaryDirectory() as tmpdirname:
        # Dict of embeddings cases
        type0_random_emb, type1_random_emb = helper_save_multiple_embeddings(tmpdirname)

        # PyTorch Embeddings
        # Only work with torch 1.13+
        feats_type0 = [th.load(os.path.join(tmpdirname, "type0", f"embed-{pad_file_index(i)}.pt"),
                               weights_only=True) for i in range(4)]
        feats_type0 = th.cat(feats_type0, dim=0)
        # Only work with torch 1.13+
        feats_type1 = [th.load(os.path.join(tmpdirname, "type1", f"embed-{pad_file_index(i)}.pt"),
                               weights_only=True) for i in range(4)]
        feats_type1 = th.cat(feats_type1, dim=0)

        assert np.all(type0_random_emb.dist_tensor.numpy() == feats_type0.numpy())
        assert np.all(type1_random_emb.dist_tensor.numpy() == feats_type1.numpy())

        # hdf5 Embeddings
        embs = read_data_hdf5(os.path.join(tmpdirname + '_hdf5', 'embed_dict.hdf5'))

        assert np.all(type0_random_emb.dist_tensor.numpy() == embs["type0"])
        assert np.all(type1_random_emb.dist_tensor.numpy() == embs["type1"])

        # Save shuffled node embeddings
        # Only work with torch 1.13+
        feats_type0 = th.load(os.path.join(tmpdirname + '_shuffled', "type0",
                                            f"embed-{pad_file_index(0)}.pt"),
                               weights_only=False)
        # Only work with torch 1.13+
        feats_type1 = th.load(os.path.join(tmpdirname + '_shuffled', "type1",
                                            f"embed-{pad_file_index(0)}.pt"),
                               weights_only=False)

        assert np.all(type0_random_emb.dist_tensor.numpy() == feats_type0.dist_tensor.numpy())
        assert np.all(type1_random_emb.dist_tensor.numpy() == feats_type1.dist_tensor.numpy())

        # Test emb_info.json is correct
        # PyTorch
        with open(os.path.join(tmpdirname, 'emb_info.json'), 'r') as file:
            emb_info = json.load(file)
            assert type0_random_emb.shape[1] == emb_info['emb_dim']["type0"]
            assert type1_random_emb.shape[1] == emb_info['emb_dim']["type1"]

        # hdf5
        with open(os.path.join(tmpdirname + '_hdf5', 'emb_info.json'), 'r') as file:
            emb_info = json.load(file)
            assert type0_random_emb.shape[1] == emb_info['emb_dim']["type0"]
            assert type1_random_emb.shape[1] == emb_info['emb_dim']["type1"]

        # Save shuffled node embeddings
        with open(os.path.join(tmpdirname + '_shuffled', 'emb_info.json'), 'r') as file:
            emb_info = json.load(file)
            assert type0_random_emb.shape[1] == emb_info['emb_dim']["type0"]
            assert type1_random_emb.shape[1] == emb_info['emb_dim']["type1"]


        # single embedding cases
        single_random_emb = helper_save_single_embedding(tmpdirname)

        # pytorch
        with open(os.path.join(tmpdirname, 'emb_info.json'), 'r') as file:
            emb_info = json.load(file)
            assert single_random_emb.shape[1] == emb_info['emb_dim'][NTYPE]

        feats = [th.load(os.path.join(tmpdirname, NTYPE,
                                        f"embed-{pad_file_index(i)}.pt"),
                        weights_only=True) for i in range(1)]
        feats = th.cat(feats, dim=0)
        assert np.all(single_random_emb.dist_tensor.numpy() == feats.numpy())

        # hdf5
        with open(os.path.join(tmpdirname + '_hdf5', 'emb_info.json'), 'r') as file:
            emb_info = json.load(file)
            assert single_random_emb.shape[1] == emb_info['emb_dim'][NTYPE]

        feats = read_data_hdf5(os.path.join(tmpdirname + '_hdf5', 'embed_dict.hdf5'))
        assert np.all(single_random_emb.dist_tensor.numpy() == feats[NTYPE])

def test_remove_saved_models():
    import tempfile
    import os
    with tempfile.TemporaryDirectory() as tmpdirname:
        _, _ = helper_save_multiple_embeddings(tmpdirname)

        assert os.path.exists(tmpdirname) == True

        remove_saved_models(tmpdirname)

        assert os.path.exists(tmpdirname) == False

def test_topklist():
    # 1. build test data_1
    val_scores = [1.2, 0.4, 5.5, 7.4, -1.7, 3.45]
    perf_list = []

    # 2. define ground truth
    topk = TopKList(3)
    insert_success_list = [True, True, True, True, False, True]
    return_val_list = [0, 1, 2, 1, 4, 0]

    # 3. test for each run and record results
    for epoch, val_score in enumerate(val_scores):

        rank = 1
        for val in perf_list:
            if val >= val_score:
                rank += 1
        perf_list.append(val_score)

        insert_success, return_val = topk.insert(rank, epoch)

        assert insert_success_list[epoch] == insert_success
        assert return_val_list[epoch] == return_val

    # 4. test top 0 case
    topk = TopKList(0)
    insert_success_list = [False, False, False, False, False, False]
    return_val_list = [0, 1, 2, 3, 4, 5]

    for epoch, val_score in enumerate(val_scores):

        rank = 1
        for val in perf_list:
            if val >= val_score:
                rank += 1
        perf_list.append(val_score)

        insert_success, return_val = topk.insert(rank, epoch)

        assert insert_success_list[epoch] == insert_success
        assert return_val_list[epoch] == return_val

def test_get_node_feat_size():
    with tempfile.TemporaryDirectory() as tmpdirname:
        # get the test dummy distributed graph
        g, _ = generate_dummy_dist_graph(tmpdirname)


    feat_size = get_node_feat_size(g, 'feat')
    assert len(feat_size) == len(g.ntypes)
    for ntype in feat_size:
        assert ntype in g.ntypes
        assert feat_size[ntype] == g.nodes[ntype].data['feat'].shape[1]

    feat_size = get_node_feat_size(g, {'n0': ['feat'], 'n1': ['feat']})
    assert len(feat_size) == len(g.ntypes)
    for ntype in feat_size:
        assert ntype in g.ntypes
        assert feat_size[ntype] == g.nodes[ntype].data['feat'].shape[1]

    feat_size = get_node_feat_size(g, {'n0' : ['feat']})
    assert len(feat_size) == len(g.ntypes)
    assert feat_size['n0'] == g.nodes['n0'].data['feat'].shape[1]
    assert feat_size['n1'] == 0

    with assert_raises(AssertionError):
        feat_size = get_node_feat_size(g, {'n0': ['feat'], 'n1': ['feat_not_exist']})

    # test input is feature group
    # empty group
    feat_field = {"n0":["feat"],
                  "n1": [FeatureGroup([])]}
    with assert_raises(AssertionError):
        feat_size = get_node_feat_size(g, feat_field)
    feat_field = {"n0":["feat"],
                  "n1": [FeatureGroup(["feat", "feat1"]),
                         FeatureGroup([])]}
    with assert_raises(AssertionError):
        feat_size = get_node_feat_size(g, feat_field)

    # Single group with single feat
    feat_field = {"n0":["feat"],
                  "n1": [FeatureGroup(["feat"])]}
    feat_size = get_node_feat_size(g, feat_field)
    assert len(feat_size) == len(g.ntypes)
    assert feat_size['n0'] == g.nodes['n0'].data['feat'].shape[1]
    assert isinstance(feat_size['n1'], FeatureGroupSize)
    assert len(feat_size['n1'].feature_group_sizes) == 1
    assert feat_size['n1'].feature_group_sizes[0] == g.nodes['n1'].data['feat'].shape[1]

    # Single group with multiple feats
    feat_field = {"n0":["feat"],
                  "n1": [FeatureGroup(["feat", "feat1"])]}
    feat_size = get_node_feat_size(g, feat_field)
    assert len(feat_size) == len(g.ntypes)
    assert feat_size['n0'] == g.nodes['n0'].data['feat'].shape[1]
    assert isinstance(feat_size['n1'], FeatureGroupSize)
    assert len(feat_size['n1'].feature_group_sizes) == 1
    assert feat_size['n1'].feature_group_sizes[0] == \
        g.nodes['n1'].data['feat'].shape[1] + \
        g.nodes['n1'].data['feat1'].shape[1]

    # Multiple groups
    feat_field = {"n0":["feat"],
                  "n1": [FeatureGroup(["feat", "feat1"]),
                         FeatureGroup(["feat"])]}
    feat_size = get_node_feat_size(g, feat_field)
    assert len(feat_size) == len(g.ntypes)
    assert feat_size['n0'] == g.nodes['n0'].data['feat'].shape[1]
    assert isinstance(feat_size['n1'], FeatureGroupSize)
    assert len(feat_size['n1'].feature_group_sizes) == 2
    assert feat_size['n1'].feature_group_sizes[0] == \
        g.nodes['n1'].data['feat'].shape[1] + \
        g.nodes['n1'].data['feat1'].shape[1]
    assert feat_size['n1'].feature_group_sizes[1] == \
        g.nodes['n1'].data['feat'].shape[1]


def test_gen_mrr_score():
    ranking = th.rand(500)
    logs = []
    for rank in ranking:
        logs.append(1.0 / rank)
    metrics = {"mrr": th.tensor(sum(log for log in logs) / len(logs))}

    metrics_opti = gen_mrr_score(ranking)

    assert th.isclose(metrics['mrr'], metrics_opti['mrr'])  # Default tolerance: 1e-08

def test_stream_dist_tensors_to_hdf5():
    with tempfile.TemporaryDirectory() as tmpdirname:
        # get the test dummy distributed graph
        # medium size has 1,000,000 nodes, which is enough (>chunk_size)
        g, _ = generate_dummy_dist_graph(tmpdirname, size="medium")

        dummy_dist_embeds = {}
        for ntype in g.ntypes:
            dummy_dist_embeds[ntype] = DistTensor((g.number_of_nodes(ntype), 5),
                      dtype=th.float32, name=f'ntype-{ntype}',
                      part_policy=g.get_node_partition_policy(ntype))

        # chunk size needs to be smaller than num of nodes
        chunk_size = g.number_of_nodes(g.ntypes[0]) // 4
        stream_dist_tensors_to_hdf5(dummy_dist_embeds, os.path.join(tmpdirname, "embed_dict.hdf5"), \
            chunk_size=chunk_size)

        read_f = h5py.File(os.path.join(tmpdirname, "embed_dict.hdf5"), "r")
        for ntype in g.ntypes:
            assert g.number_of_nodes(ntype) == len(read_f[ntype])
            assert_equal(dummy_dist_embeds[ntype][0:len(dummy_dist_embeds[ntype])].numpy(), \
                read_f[ntype][0:])

def test_pad_file_index():
    assert pad_file_index(1) == "00001"
    assert pad_file_index(111) == "00111"
    assert pad_file_index(111, 4) == "0111"
    fail = False
    try:
        pad_file_index(111, 0)
    except:
        fail = True
    assert fail

def run_dist_save_predict_results(func, result_path, predictions, worker_rank, world_size):
    dist_init_method = 'tcp://{master_ip}:{master_port}'.format(
        master_ip='127.0.0.1', master_port='12345')
    th.distributed.init_process_group(backend="gloo",
                                      init_method=dist_init_method,
                                      world_size=world_size,
                                      rank=worker_rank)
    func(predictions, result_path)

    th.distributed.barrier()
    if worker_rank == 0:
        th.distributed.destroy_process_group()

def test_save_node_prediction_results():
    with tempfile.TemporaryDirectory() as tmpdirname:
        ntype0 = "ntype0"
        ntype1 = "ntype1"
        predictions0 = {
            ntype0: (th.rand((10, 4)), th.randint(20, (10,))),
            ntype1: (th.rand((10, 4)), th.randint(20, (10,))),
        }
        predictions1 = {
            ntype0: (th.rand((10, 4)), th.randint(20, (10,))),
            ntype1: (th.rand((10, 4)), th.randint(20, (10,))),
        }

        ctx = mp.get_context('spawn')
        p0 = ctx.Process(target=run_dist_save_predict_results,
                         args=(save_node_prediction_results,
                               tmpdirname, predictions0, 0, 2))
        p1 = ctx.Process(target=run_dist_save_predict_results,
                         args=(save_node_prediction_results,
                               tmpdirname, predictions1, 1, 2))
        p0.start()
        p1.start()
        p0.join()
        p1.join()
        assert p0.exitcode == 0
        assert p1.exitcode == 0

        os.path.exists(os.path.join(tmpdirname, "result_info.json"))
        os.path.exists(os.path.join(tmpdirname,
                                    os.path.join(ntype0, "predict-00000.pt")))
        os.path.exists(os.path.join(tmpdirname,
                                    os.path.join(ntype0, "predict-00001.pt")))
        os.path.exists(os.path.join(tmpdirname,
                                    os.path.join(ntype1, "predict-00000.pt")))
        os.path.exists(os.path.join(tmpdirname,
                                    os.path.join(ntype1, "predict-00001.pt")))
        with open(os.path.join(tmpdirname, "result_info.json"), 'r', encoding='utf-8') as f:
            info = json.load(f)
            assert info["format"] == "pytorch"
            assert info["world_size"] == 2
            assert set(info["ntypes"]) == set([ntype0, ntype1])

        n0_feat0 = th.load(os.path.join(tmpdirname, os.path.join(ntype0, "predict-00000.pt")))
        n0_feat1 = th.load(os.path.join(tmpdirname, os.path.join(ntype0, "predict-00001.pt")))
        n0_nid0 = th.load(os.path.join(tmpdirname, os.path.join(ntype0, "predict_nids-00000.pt")))
        n0_nid1 = th.load(os.path.join(tmpdirname, os.path.join(ntype0, "predict_nids-00001.pt")))
        n1_feat0 = th.load(os.path.join(tmpdirname, os.path.join(ntype1, "predict-00000.pt")))
        n1_feat1 = th.load(os.path.join(tmpdirname, os.path.join(ntype1, "predict-00001.pt")))
        n1_nid0 = th.load(os.path.join(tmpdirname, os.path.join(ntype1, "predict_nids-00000.pt")))
        n1_nid1 = th.load(os.path.join(tmpdirname, os.path.join(ntype1, "predict_nids-00001.pt")))

        assert_almost_equal(th.cat([n0_feat0, n0_feat1]).numpy(),
                            th.cat([predictions0[ntype0][0], predictions1[ntype0][0]]).numpy())
        assert_almost_equal(th.cat([n1_feat0, n1_feat1]).numpy(),
                            th.cat([predictions0[ntype1][0], predictions1[ntype1][0]]).numpy())
        assert_almost_equal(th.cat([n0_nid0, n0_nid1]).numpy(),
                            th.cat([predictions0[ntype0][1], predictions1[ntype0][1]]).numpy())
        assert_almost_equal(th.cat([n1_nid0, n1_nid1]).numpy(),
                            th.cat([predictions0[ntype1][1], predictions1[ntype1][1]]).numpy())

def test_save_shuffled_node_embeddings():
    with tempfile.TemporaryDirectory() as tmpdirname:
        ntype0 = "ntype0"
        ntype1 = "ntype1"
        embs0 = {
            ntype0: (th.rand((10, 4)), th.randint(20, (10,))),
            ntype1: (th.rand((10, 4)), th.randint(20, (10,))),
        }
        embs1 = {
            ntype0: (th.rand((10, 4)), th.randint(20, (10,))),
            ntype1: (th.rand((10, 4)), th.randint(20, (10,))),
        }

        ctx = mp.get_context('spawn')
        p0 = ctx.Process(target=run_dist_save_predict_results,
                         args=(save_shuffled_node_embeddings,
                               tmpdirname, embs0, 0, 2))
        p1 = ctx.Process(target=run_dist_save_predict_results,
                         args=(save_shuffled_node_embeddings,
                               tmpdirname, embs1, 1, 2))
        p0.start()
        p1.start()
        p0.join()
        p1.join()
        assert p0.exitcode == 0
        assert p1.exitcode == 0

        os.path.exists(os.path.join(tmpdirname, "emb_info.json"))
        os.path.exists(os.path.join(tmpdirname,
                                    os.path.join(ntype0, "embed-00000.pt")))
        os.path.exists(os.path.join(tmpdirname,
                                    os.path.join(ntype0, "embed-00001.pt")))
        os.path.exists(os.path.join(tmpdirname,
                                    os.path.join(ntype1, "embed-00000.pt")))
        os.path.exists(os.path.join(tmpdirname,
                                    os.path.join(ntype1, "embed-00001.pt")))
        with open(os.path.join(tmpdirname, "emb_info.json"), 'r', encoding='utf-8') as f:
            info = json.load(f)
            assert info["format"] == "pytorch"
            assert info["world_size"] == 2
            assert set(info["emb_name"]) == set([ntype0, ntype1])

        n0_feat0 = th.load(os.path.join(tmpdirname,
                                        os.path.join(ntype0, "embed-00000.pt")))
        n0_feat1 = th.load(os.path.join(tmpdirname,
                                        os.path.join(ntype0, "embed-00001.pt")))
        n0_nid0 = th.load(os.path.join(tmpdirname,
                                       os.path.join(ntype0, "embed_nids-00000.pt")))
        n0_nid1 = th.load(os.path.join(tmpdirname,
                                       os.path.join(ntype0, "embed_nids-00001.pt")))
        n1_feat0 = th.load(os.path.join(tmpdirname,
                                        os.path.join(ntype1, "embed-00000.pt")))
        n1_feat1 = th.load(os.path.join(tmpdirname,
                                        os.path.join(ntype1, "embed-00001.pt")))
        n1_nid0 = th.load(os.path.join(tmpdirname,
                                       os.path.join(ntype1, "embed_nids-00000.pt")))
        n1_nid1 = th.load(os.path.join(tmpdirname,
                                       os.path.join(ntype1, "embed_nids-00001.pt")))

        assert_almost_equal(th.cat([n0_feat0, n0_feat1]).numpy(),
                            th.cat([embs0[ntype0][0], embs1[ntype0][0]]).numpy())
        assert_almost_equal(th.cat([n1_feat0, n1_feat1]).numpy(),
                            th.cat([embs0[ntype1][0], embs1[ntype1][0]]).numpy())
        assert_almost_equal(th.cat([n0_nid0, n0_nid1]).numpy(),
                            th.cat([embs0[ntype0][1], embs1[ntype0][1]]).numpy())
        assert_almost_equal(th.cat([n1_nid0, n1_nid1]).numpy(),
                            th.cat([embs0[ntype1][1], embs1[ntype1][1]]).numpy())

def test_save_edge_prediction_results():
    with tempfile.TemporaryDirectory() as tmpdirname:
        etype0 = ("ntype0", "rel0", "ntype1")
        etype1 = ("ntype0", "rel1", "ntype2")
        predictions0 = {
            etype0: (th.rand((10, 4)), th.randint(100, (10,)), th.randint(100, (10,))),
            etype1: (th.rand((10, 4)), th.randint(100, (10,)), th.randint(100, (10,)))
        }
        predictions1 = {
            etype0: (th.rand((10, 4)), th.randint(100, (10,)), th.randint(100, (10,))),
            etype1: (th.rand((10, 4)), th.randint(100, (10,)), th.randint(100, (10,)))
        }
        ctx = mp.get_context('spawn')
        p0 = ctx.Process(target=run_dist_save_predict_results,
                         args=(save_edge_prediction_results,
                               tmpdirname, predictions0, 0, 2))
        p1 = ctx.Process(target=run_dist_save_predict_results,
                         args=(save_edge_prediction_results,
                               tmpdirname, predictions1, 1, 2))
        p0.start()
        p1.start()
        p0.join()
        p1.join()
        assert p0.exitcode == 0
        assert p1.exitcode == 0

        os.path.exists(os.path.join(tmpdirname, "result_info.json"))
        os.path.exists(os.path.join(tmpdirname,
                                    os.path.join("_".join(etype0), "predict-00000.pt")))
        os.path.exists(os.path.join(tmpdirname,
                                    os.path.join("_".join(etype0), "predict-00001.pt")))
        os.path.exists(os.path.join(tmpdirname,
                                    os.path.join("_".join(etype1), "predict-00000.pt")))
        os.path.exists(os.path.join(tmpdirname,
                                    os.path.join("_".join(etype1), "predict-00001.pt")))
        with open(os.path.join(tmpdirname, "result_info.json"), 'r', encoding='utf-8') as f:
            info = json.load(f)
            assert info["format"] == "pytorch"
            assert info["world_size"] == 2
            assert set([tuple(etype) for etype in info["etypes"]]) == set([etype0, etype1])

        e0_feat0 = th.load(os.path.join(tmpdirname,
                                        os.path.join("_".join(etype0), "predict-00000.pt")))
        e0_feat1 = th.load(os.path.join(tmpdirname,
                                        os.path.join("_".join(etype0), "predict-00001.pt")))
        e1_feat0 = th.load(os.path.join(tmpdirname,
                                        os.path.join("_".join(etype1), "predict-00000.pt")))
        e1_feat1 = th.load(os.path.join(tmpdirname,
                                        os.path.join("_".join(etype1), "predict-00001.pt")))
        e0_src0 = th.load(os.path.join(tmpdirname,
                                        os.path.join("_".join(etype0), "src_nids-00000.pt")))
        e0_src1 = th.load(os.path.join(tmpdirname,
                                        os.path.join("_".join(etype0), "src_nids-00001.pt")))
        e1_src0 = th.load(os.path.join(tmpdirname,
                                        os.path.join("_".join(etype1), "src_nids-00000.pt")))
        e1_src1 = th.load(os.path.join(tmpdirname,
                                        os.path.join("_".join(etype1), "src_nids-00001.pt")))
        e0_dst0 = th.load(os.path.join(tmpdirname,
                                        os.path.join("_".join(etype0), "dst_nids-00000.pt")))
        e0_dst1 = th.load(os.path.join(tmpdirname,
                                        os.path.join("_".join(etype0), "dst_nids-00001.pt")))
        e1_dst0 = th.load(os.path.join(tmpdirname,
                                        os.path.join("_".join(etype1), "dst_nids-00000.pt")))
        e1_dst1 = th.load(os.path.join(tmpdirname,
                                        os.path.join("_".join(etype1), "dst_nids-00001.pt")))

        assert_almost_equal(th.cat([e0_feat0, e0_feat1]).numpy(),
                            th.cat([predictions0[etype0][0], predictions1[etype0][0]]).numpy())
        assert_almost_equal(th.cat([e1_feat0, e1_feat1]).numpy(),
                            th.cat([predictions0[etype1][0], predictions1[etype1][0]]).numpy())
        assert_almost_equal(th.cat([e0_src0, e0_src1]).numpy(),
                            th.cat([predictions0[etype0][1], predictions1[etype0][1]]).numpy())
        assert_almost_equal(th.cat([e1_src0, e1_src1]).numpy(),
                            th.cat([predictions0[etype1][1], predictions1[etype1][1]]).numpy())
        assert_almost_equal(th.cat([e0_dst0, e0_dst1]).numpy(),
                            th.cat([predictions0[etype0][2], predictions1[etype0][2]]).numpy())
        assert_almost_equal(th.cat([e1_dst0, e1_dst1]).numpy(),
                            th.cat([predictions0[etype1][2], predictions1[etype1][2]]).numpy())

def run_distributed_full_node_embedding_save(part_config, emb_path, embeddings, node_id_mapping_file,
                                 worker_rank, world_size):
    dist_init_method = 'tcp://{master_ip}:{master_port}'.format(
        master_ip='127.0.0.1', master_port='12345')
    th.distributed.init_process_group(backend="gloo",
                                      init_method=dist_init_method,
                                      world_size=world_size,
                                      rank=worker_rank)
    dgl.distributed.initialize('')
    g = dgl.distributed.DistGraph(graph_name='dummy', part_config=part_config)
    save_full_node_embeddings(g, emb_path, embeddings, node_id_mapping_file)



def test_full_node_embeddings():
    with tempfile.TemporaryDirectory() as tmpdirname:
        g, part_config = generate_dummy_dist_graph(tmpdirname, size="tiny")
        nid_map_dict_path = os.path.join(tmpdirname, "nid_map_dict.pt")

        target_ntype0 = g.ntypes[0]
        target_ntype1 = g.ntypes[1]
        ori_nid_maps = {target_ntype0: th.randperm(g.number_of_nodes(target_ntype0)),
                        target_ntype1: th.randperm(g.number_of_nodes(target_ntype1))}
        th.save(ori_nid_maps, nid_map_dict_path)

        embeddings = {target_ntype0: th.arange(g.number_of_nodes(target_ntype0)),
                        target_ntype1: th.arange(g.number_of_nodes(target_ntype1))}
        emb_path = os.path.join(tmpdirname, "emb")
        os.mkdir(emb_path)

        ctx = mp.get_context('spawn')
        p0 = ctx.Process(target=run_distributed_full_node_embedding_save,
                        args=(part_config, emb_path, embeddings, nid_map_dict_path, 0, 1))
        p0.start()
        p0.join()
        assert p0.exitcode == 0

        ntype0_emb_path = os.path.join(emb_path, target_ntype0)
        ntype0_emb = th.load(os.path.join(ntype0_emb_path, "embed-00000.pt"))
        ntype0_nid = th.load(os.path.join(ntype0_emb_path, "embed_nids-00000.pt"))
        assert_equal(embeddings[target_ntype0].numpy(), ntype0_emb.numpy())
        assert_equal(ori_nid_maps[target_ntype0].numpy(), ntype0_nid.numpy())

        ntype1_emb_path = os.path.join(emb_path, target_ntype1)
        ntype1_emb = th.load(os.path.join(ntype1_emb_path, "embed-00000.pt"))
        ntype1_nid = th.load(os.path.join(ntype1_emb_path, "embed_nids-00000.pt"))
        assert_equal(embeddings[target_ntype1].numpy(), ntype1_emb.numpy())
        assert_equal(ori_nid_maps[target_ntype1].numpy(), ntype1_nid.numpy())

def test_prepare_for_wholegraph():
    with tempfile.TemporaryDirectory() as tmpdirname:
        # get the test dummy distributed graph
        g, _ = generate_dummy_dist_graph(tmpdirname)
        input_nodes = {"n0": th.ones((g.num_nodes(),), dtype=g.idtype)}
        prepare_for_wholegraph(g, input_nodes)
        assert list(input_nodes.keys()) == g.ntypes

        input_nodes2 = {}
        prepare_for_wholegraph(g, input_nodes2)
        assert list(input_nodes2.keys()) == g.ntypes

        input_edges = {}
        input_nodes = {}
        prepare_for_wholegraph(g, input_nodes, input_edges)
        assert list(input_nodes.keys()) == g.ntypes
        assert list(input_edges.keys()) == g.canonical_etypes

        input_edges = {}
        input_nodes = None
        prepare_for_wholegraph(g, input_nodes, input_edges)
        assert input_nodes == None
        assert list(input_edges.keys()) == g.canonical_etypes

        input_nodes = {"n0": th.ones((g.num_nodes(),), dtype=g.idtype)}
        input_edges = {("n0", "r0", "n1"): th.ones((g.num_nodes(),), dtype=g.idtype)}
        prepare_for_wholegraph(g, input_nodes, input_edges)
        assert list(input_nodes.keys()) == g.ntypes
        assert list(input_edges.keys()) == g.canonical_etypes

@pytest.mark.parametrize("num_embs", [10, 100])
def test_normalize_node_embs(num_embs):
    embs = {"n1": th.rand((10, num_embs)),
            "n2": th.rand((5, num_embs))}
    new_embs = normalize_node_embs(embs, None)

    assert len(embs) == len(new_embs)
    assert_equal(embs["n1"].numpy(), new_embs["n1"].numpy())
    assert_equal(embs["n2"].numpy(), new_embs["n2"].numpy())

    new_embs = normalize_node_embs(embs, "l2_norm")
    def l2_norm(emb):
        return emb / th.norm(emb, p=2, dim=1).reshape(-1, 1)
    l2norm_embs = {
        "n1": l2_norm(embs["n1"]),
        "n2": l2_norm(embs["n2"])
    }

    assert len(l2norm_embs) == len(new_embs)
    assert_almost_equal(l2norm_embs["n1"].numpy(), new_embs["n1"].numpy())
    assert_almost_equal(l2norm_embs["n2"].numpy(), new_embs["n2"].numpy())

    raise_error = False
    try:
        normalize_node_embs(embs, "unknown")
    except:
        raise_error = True
    assert raise_error

def test_get_graph_name():
    with tempfile.TemporaryDirectory() as tmpdirname:
        _, part_config = generate_dummy_dist_graph(tmpdirname, size="tiny")
        graph_name = get_graph_name(part_config)
<<<<<<< HEAD
        
=======

>>>>>>> b3ac5111
        assert graph_name == 'dummy'<|MERGE_RESOLUTION|>--- conflicted
+++ resolved
@@ -1282,9 +1282,5 @@
     with tempfile.TemporaryDirectory() as tmpdirname:
         _, part_config = generate_dummy_dist_graph(tmpdirname, size="tiny")
         graph_name = get_graph_name(part_config)
-<<<<<<< HEAD
-        
-=======
-
->>>>>>> b3ac5111
+
         assert graph_name == 'dummy'